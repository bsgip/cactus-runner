--- conflicted
+++ resolved
@@ -284,16 +284,13 @@
                 return
             case "register-end-device":
                 await action_register_end_device(active_test_procedure, resolved_parameters, session)
-<<<<<<< HEAD
-                return
-=======
+                return
 
             case "communications-loss":
                 active_test_procedure.communications_enabled = False
 
             case "communications-restore":
                 active_test_procedure.communications_enabled = True
->>>>>>> f25cd379
     except Exception as exc:
         logger.error(f"Failed executing action {action}", exc_info=exc)
         raise FailedActionError(f"Failed executing action {action.type}")
