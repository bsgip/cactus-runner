import logging
from datetime import datetime, timezone
from decimal import Decimal
from typing import Any

from cactus_test_definitions import Action
from envoy.server.model.site import Site
from envoy_schema.admin.schema.config import (
    ControlDefaultRequest,
    RuntimeServerConfigRequest,
    UpdateDefaultValue,
)
from envoy_schema.admin.schema.site import SiteUpdateRequest
from envoy_schema.admin.schema.site_control import (
    SiteControlGroupRequest,
    SiteControlRequest,
)
from sqlalchemy.ext.asyncio import AsyncSession

from cactus_runner.app.envoy_admin_client import EnvoyAdminClient
from cactus_runner.app.envoy_common import get_active_site
from cactus_runner.app.finalize import finish_active_test
from cactus_runner.app.variable_resolver import (
    resolve_variable_expressions_from_parameters,
)
from cactus_runner.models import (
    ActiveTestProcedure,
    Listener,
    RunnerState,
    StepStatus,
)

logger = logging.getLogger(__name__)


class UnknownActionError(Exception):
    """Unknown Cactus Runner Action"""


class FailedActionError(Exception):
    """Error raised when an action failed to execute"""


async def action_enable_steps(
    active_test_procedure: ActiveTestProcedure,
    resolved_parameters: dict[str, Any],
):
    """Applies the enable-steps action to the active test procedures.

    Each listener has a single test procedure step associated with it. A list of step names to enable is therefore
    sufficient to identify the corresponding steps which are the actual objects that get disabled.

    Step names are defined by the test procedures. They are strings of the form "ALL-01-001", which is the first step
    "001" in the "ALL-01" test procedure.

    In addition to enabling steps, this function also records the start time for (newly enabled) steps with
    wait events.

    Args:
        session: DB session for accessing the envoy database
        active_test_procedure: The currently active test procedure
        resolved_parameters: The fully resolved (expressions replaced with their values) set of action parameters
    """
    steps_to_enable: list[str] = resolved_parameters["steps"]
    for listener in active_test_procedure.listeners:
        if listener.step in steps_to_enable:
            logger.info(f"ACTION enable-steps: Enabling step {listener.step}")
            listener.enabled_time = datetime.now(tz=timezone.utc)


async def action_remove_steps(
    active_test_procedure: ActiveTestProcedure,
    resolved_parameters: dict[str, Any],
):
    """Applies the remove-steps action to the active test procedure.

    Each listener has a single test procedure step associated with it. A list of step names to disable is therefore
    sufficient to identify the corresponding steps which are the actual objects that get disabled.

    Step names are defined by the test procedures. They are strings of the form "ALL-01-001", which is the first step
    "001" in the "ALL-01" test procedure.

    Args:
        session: DB session for accessing the envoy database
        active_test_procedure: The currently active test procedure
        resolved_parameters: The fully resolved (expressions replaced with their values) set of action parameters
    """
    steps_to_remove: list[str] = resolved_parameters["steps"]

    listeners_to_remove: list[Listener] = []
    for listener in active_test_procedure.listeners:
        if listener.step in steps_to_remove:
            listeners_to_remove.append(listener)

    for listener in listeners_to_remove:
        logger.info(f"ACTION remove-steps: Removing listener: {listener}")
        active_test_procedure.listeners.remove(listener)  # mutate the original listeners list
        active_test_procedure.step_status[listener.step] = StepStatus.RESOLVED


async def action_finish_test(runner_state: RunnerState, session: AsyncSession):
    await finish_active_test(runner_state, session)


async def action_set_default_der_control(
    resolved_parameters: dict[str, Any], session: AsyncSession, envoy_client: EnvoyAdminClient
):
    # We need to know the "active" site - we are interpreting that as the LAST site created/modified by the client
    active_site = await get_active_site(session)
    if active_site is None:
        raise FailedActionError("Unable to identify an active testing EndDevice / site.")

    import_limit_watts = resolved_parameters.get("opModImpLimW", None)
    export_limit_watts = resolved_parameters.get("opModExpLimW", None)
    gen_limit_watts = resolved_parameters.get("opModGenLimW", None)
    load_limit_watts = resolved_parameters.get("opModLoadLimW", None)
    storage_target_watts = resolved_parameters.get("opModStorageTargetW", None)
    setGradW = resolved_parameters.get("setGradW", None)
    cancelled = resolved_parameters.get("cancelled", False)

    default_val: UpdateDefaultValue | None = UpdateDefaultValue(value=None) if cancelled else None

    await envoy_client.post_site_control_default(
        active_site.site_id,
        ControlDefaultRequest(
            import_limit_watts=(
                UpdateDefaultValue(value=import_limit_watts) if import_limit_watts is not None else default_val
            ),
            export_limit_watts=(
                UpdateDefaultValue(value=export_limit_watts) if export_limit_watts is not None else default_val
            ),
            generation_limit_watts=(
                UpdateDefaultValue(value=gen_limit_watts) if gen_limit_watts is not None else default_val
            ),
            load_limit_watts=(
                UpdateDefaultValue(value=load_limit_watts) if load_limit_watts is not None else default_val
            ),
            storage_target_watts=(
                UpdateDefaultValue(value=storage_target_watts) if storage_target_watts is not None else default_val
            ),
            ramp_rate_percent_per_second=UpdateDefaultValue(value=setGradW) if setGradW is not None else default_val,
        ),
    )


async def action_create_der_program(resolved_parameters: dict[str, Any], envoy_client: EnvoyAdminClient):
    primacy: int = int(resolved_parameters["primacy"])  # mandatory param
    fsa_id: int = int(resolved_parameters.get("fsa_id", 1))

    await envoy_client.post_site_control_group(
        SiteControlGroupRequest(description=f"Primacy {primacy}", primacy=primacy, fsa_id=fsa_id)
    )


async def action_create_der_control(
    resolved_parameters: dict[str, Any], session: AsyncSession, envoy_client: EnvoyAdminClient
):
    # We need to know the "active" site - we are interpreting that as the LAST site created/modified by the client
    active_site = await get_active_site(session)
    if active_site is None:
        raise Exception("No active EndDevice could be resolved. Has an EndDevice been registered?")

    start_time: datetime = resolved_parameters["start"]
    duration_seconds: int = resolved_parameters["duration_seconds"]

    # This is handled by updating the system config - we can't set pow10 mult on individual controls
    pow_10mult: int | None = resolved_parameters.get("pow_10_multipliers", None)
    if pow_10mult is not None:
        await envoy_client.update_runtime_config(RuntimeServerConfigRequest(site_control_pow10_encoding=pow_10mult))

    # For primacy/fsa_id - we need to find the site_control_group with the specified values (creating one if required)
    primacy: int = resolved_parameters.get("primacy", 0)
    fsa_id: int | None = resolved_parameters.get("fsa_id", None)
    site_control_group_id: int | None = None
    control_groups_response = await envoy_client.get_all_site_control_groups()
    if control_groups_response.site_control_groups:
        for g in control_groups_response.site_control_groups:
            if g.primacy == primacy and (fsa_id is None or fsa_id == g.fsa_id):
                site_control_group_id = g.site_control_group_id
                break

    # Create our site control group if we don't have an existing one
    if site_control_group_id is None:
        site_control_group_id = await envoy_client.post_site_control_group(
            SiteControlGroupRequest(
                description=f"Primacy {primacy}", primacy=primacy, fsa_id=fsa_id if fsa_id is not None else 1
            )
        )

    randomize_seconds: int | None = resolved_parameters.get("randomizeStart_seconds", None)
    energize: bool | None = resolved_parameters.get("opModEnergize", None)
    connect: bool | None = resolved_parameters.get("opModConnect", None)
    import_limit_watts: Decimal | None = resolved_parameters.get("opModImpLimW", None)
    export_limit_watts: Decimal | None = resolved_parameters.get("opModExpLimW", None)
    gen_limit_watts: Decimal | None = resolved_parameters.get("opModGenLimW", None)
    load_limit_watts: Decimal | None = resolved_parameters.get("opModLoadLimW", None)
<<<<<<< HEAD
    storage_target_watts: Decimal | None = resolved_parameters.get("opModStorageTargetW", None)
=======
    set_point_percent: Decimal | None = resolved_parameters.get("opModFixedW", None)
>>>>>>> 7eceddc6

    await envoy_client.create_site_controls(
        site_control_group_id,
        [
            SiteControlRequest(
                calculation_log_id=None,
                site_id=active_site.site_id,
                duration_seconds=duration_seconds,
                start_time=start_time,
                randomize_start_seconds=randomize_seconds,
                set_energized=energize,
                set_connect=connect,
                import_limit_watts=import_limit_watts,
                export_limit_watts=export_limit_watts,
                generation_limit_watts=gen_limit_watts,
                load_limit_watts=load_limit_watts,
<<<<<<< HEAD
                storage_target_watts=storage_target_watts,
=======
                set_point_percentage=set_point_percent,
>>>>>>> 7eceddc6
            )
        ],
    )


async def action_cancel_active_controls(envoy_client: EnvoyAdminClient):
    control_groups_response = await envoy_client.get_all_site_control_groups()
    if control_groups_response.site_control_groups:
        for g in control_groups_response.site_control_groups:
            await envoy_client.delete_site_controls_in_range(
                g.site_control_group_id,
                datetime(2000, 1, 1, tzinfo=timezone.utc),
                datetime(
                    2100, 1, 1, tzinfo=timezone.utc
                ),  # If this is still in use in 2100... I hope you guys sorted out that climate change thing.
                # Sorry, some of us were trying. Sincerely people in 2025
            )


async def action_set_comms_rate(
    resolved_parameters: dict[str, Any], session: AsyncSession, envoy_client: EnvoyAdminClient
):
    dcap_poll_seconds: int | None = resolved_parameters.get("dcap_poll_seconds", None)
    edev_list_poll_seconds: int | None = resolved_parameters.get("edev_list_poll_seconds", None)
    fsa_list_poll_seconds: int | None = resolved_parameters.get("fsa_list_poll_seconds", None)
    derp_list_poll_seconds: int | None = resolved_parameters.get("derp_list_poll_seconds", None)
    der_list_poll_seconds: int | None = resolved_parameters.get("der_list_poll_seconds", None)
    mup_post_seconds: int | None = resolved_parameters.get("mup_post_seconds", None)
    edev_post_seconds: int | None = resolved_parameters.get("edev_post_seconds", None)

    # If we have any of the server config values set - send that request
    if any(
        [
            dcap_poll_seconds,
            edev_list_poll_seconds,
            der_list_poll_seconds,
            derp_list_poll_seconds,
            fsa_list_poll_seconds,
            mup_post_seconds,
        ]
    ):
        await envoy_client.update_runtime_config(
            RuntimeServerConfigRequest(
                dcap_pollrate_seconds=dcap_poll_seconds,
                edevl_pollrate_seconds=edev_list_poll_seconds,
                derl_pollrate_seconds=der_list_poll_seconds,
                derpl_pollrate_seconds=derp_list_poll_seconds,
                fsal_pollrate_seconds=fsa_list_poll_seconds,
                mup_postrate_seconds=mup_post_seconds,
            )
        )

    # If we are updating the active EndDevice postRate - send that request
    if edev_post_seconds is not None:
        active_site = await get_active_site(session)
        if active_site is None:
            raise Exception("No active EndDevice could be resolved. Has an EndDevice been registered?")

        await envoy_client.update_single_site(
            active_site.site_id,
            SiteUpdateRequest(nmi=None, timezone_id=None, device_category=None, post_rate_seconds=edev_post_seconds),
        )


async def action_register_end_device(
    active_test_procedure: ActiveTestProcedure, resolved_parameters: dict[str, Any], session: AsyncSession
):

    # This is only really used for out of band registration tests - it just needs to work "once"
    nmi: str | None = resolved_parameters.get("nmi", None)
    registration_pin: int | None = resolved_parameters.get("registration_pin", None)
    now = datetime.now(tz=timezone.utc)
    session.add(
        Site(
            nmi=nmi,
            aggregator_id=1,
            timezone_id="Australia/Brisbane",
            created_time=now,
            changed_time=now,
            lfdi=active_test_procedure.client_lfdi,
            sfdi=active_test_procedure.client_sfdi,
            device_category=0,
            registration_pin=registration_pin if registration_pin is not None else 1,
        )
    )
    await session.commit()


def action_communications_status(active_test_procedure: ActiveTestProcedure, resolved_parameters: dict[str, Any]):
    comms_enabled: bool = resolved_parameters["enabled"]
    active_test_procedure.communications_disabled = not comms_enabled


async def action_edev_registration_links(resolved_parameters: dict[str, Any], envoy_client: EnvoyAdminClient):
    """Implements edev-registration-links action"""
    links_enabled: bool = resolved_parameters["enabled"]

    await envoy_client.update_runtime_config(RuntimeServerConfigRequest(disable_edev_registration=not links_enabled))


async def apply_action(
    action: Action, runner_state: RunnerState, session: AsyncSession, envoy_client: EnvoyAdminClient
):
    """Applies the action to the active test procedure.

    Actions describe operations such as activate or disabling steps.

    Args:
        action (Action): The Action to apply to the active test procedure.
        runner_state (RunnerState): The current state of the runner. If not active_test_procedure then this exits early.

    Raises:
        UnknownActionError: Raised if this function has no implementation for the provided `action.type`.
    """
    active_test_procedure = runner_state.active_test_procedure
    if not active_test_procedure:
        return

    resolved_parameters = await resolve_variable_expressions_from_parameters(session, action.parameters)

    logger.info(f"Executing action {action} with parameters {resolved_parameters}")
    try:
        match action.type:
            case "enable-steps":
                await action_enable_steps(active_test_procedure, resolved_parameters)
                return
            case "remove-steps":
                await action_remove_steps(active_test_procedure, resolved_parameters)
                return
            case "finish-test":
                await action_finish_test(runner_state, session)
                return
            case "set-default-der-control":
                await action_set_default_der_control(resolved_parameters, session, envoy_client)
                return
            case "create-der-control":
                await action_create_der_control(resolved_parameters, session, envoy_client)
                return
            case "create-der-program":
                await action_create_der_program(resolved_parameters, envoy_client)
                return
            case "cancel-active-der-controls":
                await action_cancel_active_controls(envoy_client)
                return
            case "set-comms-rate":
                await action_set_comms_rate(resolved_parameters, session, envoy_client)
                return
            case "register-end-device":
                await action_register_end_device(active_test_procedure, resolved_parameters, session)
                return
            case "communications-status":
                action_communications_status(active_test_procedure, resolved_parameters)
                return
            case "edev-registration-links":
                await action_edev_registration_links(resolved_parameters, envoy_client)
                return

    except Exception as exc:
        logger.error(f"Failed executing action {action}", exc_info=exc)
        raise FailedActionError(f"Failed executing action {action.type}")

    raise UnknownActionError(f"Unrecognised action '{action.type}'. This is a problem with the test definition")


async def apply_actions(
    session: AsyncSession,
    listener: Listener,
    runner_state: RunnerState,
    envoy_client: EnvoyAdminClient,
):
    """Applies all actions for the given listener.

    Logs an error if the action was able to be executed.

    Args:
        listener (Listener): An instance of Listener whose actions will be applied.
        active_test_procedure (ActiveTestProcedure): The currently active test procedure.
    """
    for action in listener.actions:
        try:
            await apply_action(session=session, action=action, runner_state=runner_state, envoy_client=envoy_client)
        except (UnknownActionError, FailedActionError) as e:
            logger.error(f"Error. Unable to execute action for step={listener.step}: {repr(e)}")<|MERGE_RESOLUTION|>--- conflicted
+++ resolved
@@ -194,11 +194,8 @@
     export_limit_watts: Decimal | None = resolved_parameters.get("opModExpLimW", None)
     gen_limit_watts: Decimal | None = resolved_parameters.get("opModGenLimW", None)
     load_limit_watts: Decimal | None = resolved_parameters.get("opModLoadLimW", None)
-<<<<<<< HEAD
+    set_point_percent: Decimal | None = resolved_parameters.get("opModFixedW", None)
     storage_target_watts: Decimal | None = resolved_parameters.get("opModStorageTargetW", None)
-=======
-    set_point_percent: Decimal | None = resolved_parameters.get("opModFixedW", None)
->>>>>>> 7eceddc6
 
     await envoy_client.create_site_controls(
         site_control_group_id,
@@ -215,11 +212,8 @@
                 export_limit_watts=export_limit_watts,
                 generation_limit_watts=gen_limit_watts,
                 load_limit_watts=load_limit_watts,
-<<<<<<< HEAD
+                set_point_percentage=set_point_percent,
                 storage_target_watts=storage_target_watts,
-=======
-                set_point_percentage=set_point_percent,
->>>>>>> 7eceddc6
             )
         ],
     )
