import logging
from enum import IntEnum
from typing import Sequence

from envoy.server.model.doe import DynamicOperatingEnvelope
from envoy.server.model.site import Site, SiteDER
from envoy.server.model.site_reading import SiteReading, SiteReadingType
from envoy_schema.server.schema.sep2.types import (
    DataQualifierType,
    KindType,
    RoleFlagsType,
    UomType,
)
from sqlalchemy import func, select
from sqlalchemy.ext.asyncio import AsyncSession
from sqlalchemy.orm import selectinload

logger = logging.getLogger(__name__)


class ReadingLocation(IntEnum):
    """This is a bitmask of a MUP roleflags that correspond with a "site" or "device" reading location. Combinations
    of bit masks are read from CSIP-Aus - ANNEX A - Reporting DER Data"""

    SITE_READING = int(RoleFlagsType.IS_MIRROR | RoleFlagsType.IS_PREMISES_AGGREGATION_POINT)
    DEVICE_READING = int(RoleFlagsType.IS_MIRROR | RoleFlagsType.IS_DER | RoleFlagsType.IS_SUBMETER)


async def get_active_site(session: AsyncSession) -> Site | None:
    """We need to know the "active" site - we are interpreting that as the LAST site created/modified by the client

    If there is no site - return None"""
    site = (await session.execute(select(Site).order_by(Site.changed_time.desc()).limit(1))).scalar_one_or_none()
    if site:
        logger.debug(f"get_active_site: Resolved site {site.site_id} as the active site / EndDevice")
    else:
        logger.error("get_active_site: There are no sites registered.")
    return site


async def get_csip_aus_site_reading_types(
    session: AsyncSession,
    uom: UomType,
    location: ReadingLocation,
    kind: KindType,
    qualifier: DataQualifierType = DataQualifierType.AVERAGE,
) -> Sequence[SiteReadingType]:
    """Finds all SiteReadingTypes (MirrorUsagePoints) for the active site that matches the CSIP-Aus requirements for
    sending/receiving the specified uom at the specified location (defined in CSIP-Aus - Annex A - Reporting DER Data).

    SiteReadingTypes that DON'T meet the minimum CSIP-Aus specifications will NOT be returned by this function.

    location will filter the returned roleFlags according to CSIP-Aus differentiation of site and sub meters

    uom will filter the returned unit of measure. CSIP-Aus defines the following UOMs

    UomType.REAL_POWER_WATT = MANDATORY
    UomType.REACTIVE_POWER_VAR = MANDATORY
    UomType.FREQUENCY_HZ = OPTIONAL
    UomType.VOLTAGE = MANDATORY (at least 1 site or voltage MUP is required)
<<<<<<< HEAD
    UomType.REAL_ENERGY_WATT_HOUR = MANDATORY
=======
    UomType.REAL_ENERGY_WATT_HOUR = MANDATORY (for 1.3 storage extensions)

>>>>>>> b1a98b1b

    qualifier will filter the returned DataQualifierType - certain types are optional/mandatory under CSIP-Aus

    DataQualifierType.AVERAGE = MANDATORY (for any mandatory uom - optional otherwise)
    DataQualifierType.NORMAL = OPTIONAL
    DataQualifierType.MINIMUM = OPTIONAL
    DataQualifierType.MAXIMUM = OPTIONAL
<<<<<<< HEAD
    DataQualifierType.INSTANTANEOUS = OPTIONAL
=======
    DataQualifierType.INSTANTANEOUS = OPTIONAL (for 1.3 storage extensions)

>>>>>>> b1a98b1b

    Returns the list of all SiteReadingType's that meet this criteria. Expect multiple if multiple phases or
    accumulation behaviors are being reported."""
    site = await get_active_site(session)
    if not site:
        return []

    response = await session.execute(
        select(SiteReadingType)
        .where(
            (SiteReadingType.site_id == site.site_id)
            & (SiteReadingType.role_flags == location)
            & (SiteReadingType.uom == uom)
            & (SiteReadingType.kind == kind)
            & (SiteReadingType.data_qualifier == qualifier)
        )
        .order_by(SiteReadingType.created_time.asc())
    )

    return response.scalars().all()


async def get_site_readings(session: AsyncSession, site_reading_type: SiteReadingType) -> Sequence[SiteReading]:

    response = await session.execute(
        select(SiteReading)
        .where((SiteReading.site_reading_type_id == site_reading_type.site_reading_type_id))
        .order_by(SiteReading.created_time.asc())
    )

    return response.scalars().all()


async def get_reading_counts_grouped_by_reading_type(session: AsyncSession) -> dict[SiteReadingType, int]:
    """Returns the number of readings for each reading type

    Reading types with no readings are NOT returned.
    """
    # TODO this function works by performing two database queries
    # First to get the number of readings (grouped by reading type id)
    # Second to get the reading types (that have readings)
    # These two queries are combined to produced the final mapping:
    # Reading type -> Count of readings
    #
    # These queries could probably be combined into a single query for efficiency.
    count_statement = (
        select(SiteReading.site_reading_type_id, func.count())
        .select_from(SiteReading)
        .group_by(SiteReading.site_reading_type_id)
    )

    count_resp = await session.execute(
        count_statement,
    )

    count_by_site_reading_type_id: dict[int, int] = {}
    for site_reading_type, count in count_resp.all():
        print(f"{site_reading_type=} {count=}")
        count_by_site_reading_type_id[site_reading_type] = count

    site_reading_type_ids = list(count_by_site_reading_type_id.keys())

    reading_types_resp = await session.execute(
        select(SiteReadingType).where(SiteReadingType.site_reading_type_id.in_(site_reading_type_ids))
    )

    count_by_site_reading_type: dict[SiteReadingType, int] = {}
    for reading_type in reading_types_resp.scalars().all():
        count_by_site_reading_type[reading_type] = count_by_site_reading_type_id[reading_type.site_reading_type_id]

    return count_by_site_reading_type


async def get_sites(session: AsyncSession) -> Sequence[Site] | None:
    statement = (
        select(Site)
        .order_by(Site.site_id.asc())
        .options(
            selectinload(Site.site_ders).selectinload(SiteDER.site_der_availability),
            selectinload(Site.site_ders).selectinload(SiteDER.site_der_rating),
            selectinload(Site.site_ders).selectinload(SiteDER.site_der_setting),
            selectinload(Site.site_ders).selectinload(SiteDER.site_der_status),
        )
    )
    response = await session.execute(statement)
    return response.scalars().all()


async def get_csip_aus_site_controls(session: AsyncSession) -> Sequence[DynamicOperatingEnvelope] | None:
    site = await get_active_site(session)
    if not site:
        return []

    statement = (
        select(DynamicOperatingEnvelope)
        .order_by(DynamicOperatingEnvelope.start_time.asc())
        .where(DynamicOperatingEnvelope.site_id == site.site_id)
    )
    response = await session.execute(statement)
    return response.scalars().all()<|MERGE_RESOLUTION|>--- conflicted
+++ resolved
@@ -58,12 +58,8 @@
     UomType.REACTIVE_POWER_VAR = MANDATORY
     UomType.FREQUENCY_HZ = OPTIONAL
     UomType.VOLTAGE = MANDATORY (at least 1 site or voltage MUP is required)
-<<<<<<< HEAD
-    UomType.REAL_ENERGY_WATT_HOUR = MANDATORY
-=======
     UomType.REAL_ENERGY_WATT_HOUR = MANDATORY (for 1.3 storage extensions)
 
->>>>>>> b1a98b1b
 
     qualifier will filter the returned DataQualifierType - certain types are optional/mandatory under CSIP-Aus
 
@@ -71,12 +67,8 @@
     DataQualifierType.NORMAL = OPTIONAL
     DataQualifierType.MINIMUM = OPTIONAL
     DataQualifierType.MAXIMUM = OPTIONAL
-<<<<<<< HEAD
-    DataQualifierType.INSTANTANEOUS = OPTIONAL
-=======
     DataQualifierType.INSTANTANEOUS = OPTIONAL (for 1.3 storage extensions)
 
->>>>>>> b1a98b1b
 
     Returns the list of all SiteReadingType's that meet this criteria. Expect multiple if multiple phases or
     accumulation behaviors are being reported."""
