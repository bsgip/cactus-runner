--- conflicted
+++ resolved
@@ -18,11 +18,7 @@
 from envoy.server.model.site_reading import SiteReading, SiteReadingType
 from envoy.server.model.subscription import Subscription, TransmitNotificationLog
 from envoy_schema.server.schema.sep2.response import ResponseType
-<<<<<<< HEAD
-from envoy_schema.server.schema.sep2.types import DataQualifierType, UomType, KindType
-=======
 from envoy_schema.server.schema.sep2.types import DataQualifierType, KindType, UomType
->>>>>>> b1a98b1b
 from sqlalchemy import func, select
 from sqlalchemy.ext.asyncio import AsyncSession
 
@@ -211,22 +207,22 @@
         if k == "set_grad_w" and der_settings.grad_w != params.set_grad_w:
             soft_checker.add(f"DERSetting.setGradW {der_settings.grad_w} doesn't match expected {params.set_grad_w}")
 
-<<<<<<< HEAD
-        elif k in ["doe_modes_enabled_set", "modes_enabled_set", "vpp_modes_enabled_set"]:
-=======
-        elif k in ["doe_modes_enabled_set", "modes_enabled_set"]:
->>>>>>> b1a98b1b
+        elif k in [
+            "doe_modes_enabled_set",
+            "modes_enabled_set",
+            "vpp_modes_enabled_set",
+        ]:
             # Bitwise assert hi (==1) checks
             params_val = int(getattr(params, k), 16)
             if (getattr(der_settings, k.rstrip("_set")) & params_val) != params_val:
                 field = params.__pydantic_fields__[k]
                 soft_checker.add(f"DERSetting.{field.alias} minimum flag setting check hi (==1) failed")
 
-<<<<<<< HEAD
-        elif k in ["doe_modes_enabled_unset", "modes_enabled_unset", "vpp_modes_enabled_unset"]:
-=======
-        elif k in ["doe_modes_enabled_unset", "modes_enabled_unset"]:
->>>>>>> b1a98b1b
+        elif k in [
+            "doe_modes_enabled_unset",
+            "modes_enabled_unset",
+            "vpp_modes_enabled_unset",
+        ]:
             # Bitwise assert lo (==0) checks
             params_val = int(getattr(params, k), 16)
             if (getattr(der_settings, k.rstrip("_unset")) & params_val) != 0:
@@ -265,22 +261,22 @@
 
     # Perform parameter checks
     for k in params.model_fields_set:
-<<<<<<< HEAD
-        if k in ["doe_modes_supported_set", "modes_supported_set", "vpp_modes_supported_set"]:
-=======
-        if k in ["doe_modes_supported_set", "modes_supported_set"]:
->>>>>>> b1a98b1b
+        if k in [
+            "doe_modes_supported_set",
+            "modes_supported_set",
+            "vpp_modes_supported_set",
+        ]:
             # Bitwise-and checks
             params_val = int(getattr(params, k), 16)
             if (getattr(der_rating, k.rstrip("_set")) & params_val) != params_val:
                 field = params.__pydantic_fields__[k]
                 soft_checker.add(f"DERCapability.{field.alias} minimum flag setting check hi (==1) failed")
 
-<<<<<<< HEAD
-        if k in ["doe_modes_supported_unset", "modes_supported_unset", "vpp_modes_supported_unset"]:
-=======
-        if k in ["doe_modes_supported_unset", "modes_supported_unset"]:
->>>>>>> b1a98b1b
+        if k in [
+            "doe_modes_supported_unset",
+            "modes_supported_unset",
+            "vpp_modes_supported_unset",
+        ]:
             # Bitwise-and checks
             params_val = int(getattr(params, k), 16)
             if (getattr(der_rating, k.rstrip("_unset")) & params_val) != 0:
