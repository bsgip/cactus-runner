--- conflicted
+++ resolved
@@ -14,11 +14,7 @@
 
 services:
   cactus-teststack-init:
-<<<<<<< HEAD
-    image: cactusimageregistry.azurecr.io/cactus-teststack-init:45-v1.3-beta_storage
-=======
-    image: cactusimageregistry.azurecr.io/cactus-teststack-init:44
->>>>>>> 108ebf9a
+    image: cactusimageregistry.azurecr.io/cactus-teststack-init:48-v1.3-beta_storage
     restart: "no"
     environment:
       - ENVOY_DATABASE_URL=postgresql://test_user:test_pwd@cactus-envoy-db/test_db
@@ -47,11 +43,7 @@
         condition: service_completed_successfully
 
   taskiq-worker:
-<<<<<<< HEAD
-    image: cactusimageregistry.azurecr.io/cactus-envoy:45-v1.3-beta_storage
-=======
-    image: cactusimageregistry.azurecr.io/cactus-envoy:44
->>>>>>> 108ebf9a
+    image: cactusimageregistry.azurecr.io/cactus-envoy:48-v1.3-beta_storage
     environment:
       <<: *common-env
     command: taskiq worker envoy.notification.main:broker envoy.notification.task
@@ -65,11 +57,7 @@
         condition: service_completed_successfully
 
   cactus-envoy:
-<<<<<<< HEAD
-    image: cactusimageregistry.azurecr.io/cactus-envoy:45-v1.3-beta_storage
-=======
-    image: cactusimageregistry.azurecr.io/cactus-envoy:44
->>>>>>> 108ebf9a
+    image: cactusimageregistry.azurecr.io/cactus-envoy:48-v1.3-beta_storage
     ports:
       - 127.0.0.1:8000:8000
     restart: unless-stopped
@@ -91,11 +79,7 @@
       - logs:/app/logs
 
   cactus-envoy-admin:
-<<<<<<< HEAD
-    image: cactusimageregistry.azurecr.io/cactus-envoy:45-v1.3-beta_storage
-=======
-    image: cactusimageregistry.azurecr.io/cactus-envoy:44
->>>>>>> 108ebf9a
+    image: cactusimageregistry.azurecr.io/cactus-envoy:48-v1.3-beta_storage
     ports:
       - 127.0.0.1:8001:8001
     restart: unless-stopped
