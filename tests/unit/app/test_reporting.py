from datetime import datetime, timedelta, timezone
from decimal import Decimal
<<<<<<< HEAD
import http
=======
import random
>>>>>>> 9b5573ac
import pandas as pd
import pytest
from assertical.fake.generator import generate_class_instance
from cactus_test_definitions.client import TestProcedureConfig
from envoy.server.model import (
    Site,
    SiteDER,
    SiteDERSetting,
    SiteReadingType,
    SiteDERRating,
    SiteDERAvailability,
    SiteDERStatus,
    RoleFlagsType,
    KindType,
    DataQualifierType,
    UomType,
)
from envoy_schema.server.schema.sep2.types import DeviceCategory

from cactus_runner.app.check import CheckResult
from cactus_runner.app.envoy_common import ReadingLocation
from cactus_runner.app.reporting import (
    device_category_to_string,
    pdf_report_as_bytes,
)
from cactus_runner.app.timeline import Timeline, TimelineDataStream
from cactus_runner.models import (
    ActiveTestProcedure,
    ClientInteraction,
    ClientInteractionType,
    RequestEntry,
    RunnerState,
    StepStatus,
)


@pytest.mark.parametrize("no_spacers", [True, False])
def test_pdf_report_as_bytes(no_spacers):
    # Arrange
    definitions = TestProcedureConfig.from_resource()
    test_name = "ALL-01"
    active_test_procedure = generate_class_instance(
        ActiveTestProcedure,
        name=test_name,
        definition=definitions.test_procedures[test_name],
        step_status={"1": StepStatus.PENDING},
        finished_zip_data=None,
        run_id=1056,
    )
    NUM_REQUESTS = 3
    runner_state = RunnerState(
        active_test_procedure=active_test_procedure,
        request_history=[generate_class_instance(RequestEntry) for _ in range(NUM_REQUESTS)],
    )

    NUM_CHECK_RESULTS = 3
    check_results = {f"check{i}": generate_class_instance(CheckResult) for i in range(NUM_CHECK_RESULTS)}

    NUM_READING_TYPES = 3
    sample_readings = pd.DataFrame(
        {
            "scaled_value": [Decimal(1.0)],
            "time_period_start": [datetime.now(timezone.utc)],
        }
    )
    readings = {generate_class_instance(SiteReadingType): sample_readings for _ in range(NUM_READING_TYPES)}

    reading_counts = {generate_class_instance(SiteReadingType): i for i in range(NUM_READING_TYPES)}

    NUM_SITES = 2
    sites = [generate_class_instance(Site) for _ in range(NUM_SITES)]

    timeline = generate_class_instance(Timeline, generate_relationships=True)

    # Act
    report_bytes = pdf_report_as_bytes(
        runner_state=runner_state,
        check_results=check_results,
        readings=readings,
        reading_counts=reading_counts,
        sites=sites,
        timeline=timeline,
        no_spacers=no_spacers,
    )

    # Assert - we are mainly checking that no uncaught exceptions are raised generating the pdf report
    assert len(report_bytes) > 0


def test_pdf_report_as_bytes_does_raise_exception_for_large_amount_of_validation_errors():
    # Arrange
    definitions = TestProcedureConfig.from_resource()
    test_name = "ALL-01"
    active_test_procedure = generate_class_instance(
        ActiveTestProcedure,
        name=test_name,
        definition=definitions.test_procedures[test_name],
        step_status={"1": StepStatus.PENDING},
        finished_zip_data=None,
        run_id=None,
    )

    # Check a request with many validation errors doesn't break the pdf generation
    body_xml_errors = [
        (
            "lorem ipsum lorem ipsum lorem ipsum lorem ipsum lorem ipsum lorem ipsum lorem ipsum\n"
            "lorem ipsum lorem ipsum lorem ipsum lorem ipsum lorem ipsum lorem ipsum lorem ipsum\n"
            "lorem ipsum lorem ipsum lorem ipsum lorem ipsum lorem ipsum lorem ipsum lorem ipsum\n"
        )
    ] * 20
    runner_state = RunnerState(
        active_test_procedure=active_test_procedure,
        request_history=[generate_class_instance(RequestEntry, body_xml_errors=body_xml_errors)],
    )
    NUM_CHECK_RESULTS = 3
    check_results = {f"check{i}": generate_class_instance(CheckResult) for i in range(NUM_CHECK_RESULTS)}

    # Act
    pdf_report_as_bytes(
        runner_state=runner_state,
        check_results=check_results,
        readings={},
        reading_counts={},
        sites=[],
        timeline=None,
    )

    # There should be not exceptions raises do to Flowables being too large


@pytest.mark.parametrize(
    "device_category,expected",
    [
        (DeviceCategory(0), "Unspecified device category (0)"),
        (DeviceCategory.SMART_ENERGY_MODULE, "smart energy module"),
        (DeviceCategory.SMART_ENERGY_MODULE | DeviceCategory.WATER_HEATER, "water heater | smart energy module"),
    ],
)
def test_device_category_to_string(device_category: DeviceCategory, expected: str):
    assert device_category_to_string(device_category=device_category) == expected


@pytest.mark.parametrize("has_set_max_w", [True, False])
def test_pdf_report_as_bytes_with_timeline(has_set_max_w):
    # Arrange
    definitions = TestProcedureConfig.from_resource()
    test_name = "ALL-01"
    active_test_procedure = generate_class_instance(
        ActiveTestProcedure,
        name=test_name,
        definition=definitions.test_procedures[test_name],
        step_status={"1": StepStatus.PENDING},
        finished_zip_data=None,
        run_id=None,
    )
    runner_state = RunnerState(
        active_test_procedure=active_test_procedure,
        request_history=[],
    )

    check_results = {}
    readings = {}
    reading_counts = {}
    site_ders = (
        []
        if not has_set_max_w
        else [
            generate_class_instance(
                SiteDER,
                site_der_setting=generate_class_instance(SiteDERSetting, max_w_value=6, max_w_multiplier=3),
            )
        ]
    )
    sites = [
        generate_class_instance(
            Site,
            site_ders=site_ders,
        )
    ]

    timeline = Timeline(
        datetime(2022, 11, 5, tzinfo=timezone.utc),
        20,
        [
            TimelineDataStream(
                "/derp/1 opModExpLimW", [None, None, None, -3000, -3000, -3000, -2000, -2000], True, False
            ),
            TimelineDataStream("/derp/1 opModImpLimW", [5000, 5000, 5000, None, None, 5000, 5000, None], True, False),
            TimelineDataStream("Site Watts", [1000, 1150, 800, 600, 500, -500, -1000, -2000], False, False),
            TimelineDataStream("Device Watts", [None, None, -1000, -3000, -2250, -100, 0, 0], False, False),
            TimelineDataStream("Default opModImpLimW", [None, None, 1000, 1000, 1500, 1500, 0, 0], True, True),
            TimelineDataStream("Default opModExpLimW", [-5000, -5000, 0, 0, -1000, -1000, -1000], True, True),
        ],
    )

    # Act
    report_bytes = pdf_report_as_bytes(
        runner_state=runner_state,
        check_results=check_results,
        readings=readings,
        reading_counts=reading_counts,
        sites=sites,
        timeline=timeline,
    )

    # Assert - we are mainly checking that no uncaught exceptions are raised generating the pdf report
    assert len(report_bytes) > 0


def test_pdf_report_with_witness_test():
    """Set test definition class to one of those which require witness testing"""

    # Arrange
    definitions = TestProcedureConfig.from_resource()
    test_name = "ALL-01"

    definition = definitions.test_procedures[test_name]
    definition.classes = ["DER-A"]  # Ensures that the tests require witness testing

    active_test_procedure = generate_class_instance(
        ActiveTestProcedure,
        name=test_name,
        definition=definition,
        step_status={"1": StepStatus.PENDING},
        finished_zip_data=None,
        run_id=None,
    )
    NUM_REQUESTS = 3

    now = datetime.now(timezone.utc)
    client_interactions = [
        generate_class_instance(
            ClientInteraction,
            interaction_type=ClientInteractionType.TEST_PROCEDURE_INIT,
            timestamp=now,
        ),
        generate_class_instance(
            ClientInteraction,
            interaction_type=ClientInteractionType.TEST_PROCEDURE_START,
            timestamp=now + timedelta(seconds=5),
        ),
    ]

    runner_state = RunnerState(
        active_test_procedure=active_test_procedure,
        request_history=[generate_class_instance(RequestEntry) for _ in range(NUM_REQUESTS)],
        client_interactions=client_interactions,
    )

    NUM_CHECK_RESULTS = 3
    check_results = {f"check{i}": generate_class_instance(CheckResult, passed=True) for i in range(NUM_CHECK_RESULTS)}

    NUM_READING_TYPES = 3
    sample_readings = pd.DataFrame({"scaled_value": [Decimal(1.0)], "time_period_start": [datetime.now(timezone.utc)]})
    readings = {generate_class_instance(SiteReadingType): sample_readings for _ in range(NUM_READING_TYPES)}

    reading_counts = {generate_class_instance(SiteReadingType): i for i in range(NUM_READING_TYPES)}

    NUM_SITES = 2
    sites = [generate_class_instance(Site) for _ in range(NUM_SITES)]

    # Act
    report_bytes = pdf_report_as_bytes(
        runner_state=runner_state,
        check_results=check_results,
        readings=readings,
        reading_counts=reading_counts,
        sites=sites,
        timeline=None,
        no_spacers=False,
    )

    # Assert - we are mainly checking that no uncaught exceptions are raised generating the pdf report
    assert len(report_bytes) > 0


def test_pdf_report_unset_params():

    # Arrange
    definitions = TestProcedureConfig.from_resource()
    test_name = "ALL-01"
    active_test_procedure = generate_class_instance(
        ActiveTestProcedure,
        name=test_name,
        definition=definitions.test_procedures[test_name],
        step_status={"1": StepStatus.PENDING},
        finished_zip_data=None,
        run_id=None,
    )
    runner_state = RunnerState(
        active_test_procedure=active_test_procedure,
        request_history=[],
    )

    check_results = {}
    readings = {}
    reading_counts = {}
    site_ders = [
        generate_class_instance(
            SiteDER,
            site_der_setting=generate_class_instance(
                SiteDERSetting, max_w_value=6, max_w_multiplier=3, optional_is_none=True
            ),
            site_der_rating=generate_class_instance(SiteDERRating, optional_is_none=True),
            site_der_availability=generate_class_instance(SiteDERAvailability, optional_is_none=True),
            site_der_status=generate_class_instance(SiteDERStatus, optional_is_none=True),
        )
    ]

    sites = [generate_class_instance(Site, site_ders=site_ders)]

    # Act
    report_bytes = pdf_report_as_bytes(
        runner_state=runner_state,
        check_results=check_results,
        readings=readings,
        reading_counts=reading_counts,
        sites=sites,
        timeline=None,
    )

    # Assert - we are mainly checking that no uncaught exceptions are raised generating the pdf report
    assert len(report_bytes) > 0


<<<<<<< HEAD
def test_pdf_report_everything_set():
    """Comprehensive PDF report example for ALL-01"""
=======
def test_pdf_report_char_overflow():

    # Make a long char generator
    words = """nuclear reactor burped electrons confused technician googled how turbine caffeine engineer duct taped
     solar panel batteries achieved sentience demanding snacks retired grid operator stress eating donuts""".split()

    long_description = " ".join(random.choices(words, k=80))

>>>>>>> 9b5573ac
    # Arrange
    definitions = TestProcedureConfig.from_resource()
    test_name = "ALL-01"

    definition = definitions.test_procedures[test_name]
<<<<<<< HEAD
    definition.classes = ["DER-A", "DER-B"]  # Include witness testing requirements

    now = datetime.now(timezone.utc)
=======
    definition.classes = ["DER-A"]  # Ensures that the tests require witness testing
>>>>>>> 9b5573ac

    active_test_procedure = generate_class_instance(
        ActiveTestProcedure,
        name=test_name,
        definition=definition,
<<<<<<< HEAD
        step_status={"1": StepStatus.RESOLVED},
        finished_zip_data=None,
        run_id="80085",
        initialised_at=now - timedelta(seconds=350),
        started_at=now - timedelta(seconds=330),
    )

    # Create comprehensive request history matching the test flow
    request_history = [
        # Init phase
        generate_class_instance(
            RequestEntry,
            url="https://example.com/dcap",
            path="/dcap",
            method=http.HTTPMethod.GET,
            status=http.HTTPStatus.OK,
            timestamp=now - timedelta(seconds=320),
            step_name="Init",
            body_xml_errors=[],
        ),
        # Unmatched requests
        generate_class_instance(
            RequestEntry,
            url="https://example.com/edev",
            path="/edev",
            method=http.HTTPMethod.GET,
            status=http.HTTPStatus.OK,
            timestamp=now - timedelta(seconds=310),
            step_name="Unmatched",
            body_xml_errors=[],
        ),
        generate_class_instance(
            RequestEntry,
            url="https://example.com/tm",
            path="/tm",
            method=http.HTTPMethod.GET,
            status=http.HTTPStatus.OK,
            timestamp=now - timedelta(seconds=300),
            step_name="Unmatched",
            body_xml_errors=[],
        ),
        # GET-DCAP step
        generate_class_instance(
            RequestEntry,
            url="https://example.com/dcap",
            path="/dcap",
            method=http.HTTPMethod.GET,
            status=http.HTTPStatus.OK,
            timestamp=now - timedelta(seconds=280),
            step_name="GET-DCAP",
            body_xml_errors=[],
        ),
        # GET-EDEV-LIST step
        generate_class_instance(
            RequestEntry,
            url="https://example.com/edev",
            path="/edev",
            method=http.HTTPMethod.GET,
            status=http.HTTPStatus.OK,
            timestamp=now - timedelta(seconds=260),
            step_name="GET-EDEV-LIST",
            body_xml_errors=[],
        ),
        # GET-TM step
        generate_class_instance(
            RequestEntry,
            url="https://example.com/tm",
            path="/tm",
            method=http.HTTPMethod.GET,
            status=http.HTTPStatus.OK,
            timestamp=now - timedelta(seconds=240),
            step_name="GET-TM",
            body_xml_errors=[],
        ),
        # GET-DER step
        generate_class_instance(
            RequestEntry,
            url="https://example.com/edev/1/der",
            path="/edev/1/der",
            method=http.HTTPMethod.GET,
            status=http.HTTPStatus.OK,
            timestamp=now - timedelta(seconds=220),
            step_name="GET-DER",
            body_xml_errors=[],
        ),
    ]

    # Create comprehensive client interactions
    client_interactions = [
        generate_class_instance(
            ClientInteraction,
            interaction_type=ClientInteractionType.RUNNER_START,
            timestamp=now - timedelta(seconds=400),
        ),
        generate_class_instance(
            ClientInteraction,
            interaction_type=ClientInteractionType.TEST_PROCEDURE_INIT,
            timestamp=now - timedelta(seconds=350),
=======
        step_status={"1": StepStatus.PENDING},
        finished_zip_data=None,
        run_id=None,
    )
    NUM_REQUESTS = 3

    now = datetime.now(timezone.utc)
    client_interactions = [
        generate_class_instance(
            ClientInteraction,
            interaction_type=ClientInteractionType.TEST_PROCEDURE_INIT,
            timestamp=now,
>>>>>>> 9b5573ac
        ),
        generate_class_instance(
            ClientInteraction,
            interaction_type=ClientInteractionType.TEST_PROCEDURE_START,
<<<<<<< HEAD
            timestamp=now - timedelta(seconds=330),
=======
            timestamp=now + timedelta(seconds=5),
>>>>>>> 9b5573ac
        ),
    ]

    runner_state = RunnerState(
        active_test_procedure=active_test_procedure,
<<<<<<< HEAD
        request_history=request_history,
        client_interactions=client_interactions,
    )

    # Create comprehensive check results with varied outcomes
    check_results = {
        "check0": generate_class_instance(
            CheckResult, passed=True, description="Initial connection established successfully"
        ),
        "check1": generate_class_instance(CheckResult, passed=True, description="Device registration completed"),
        "check2": generate_class_instance(
            CheckResult, passed=False, description="Response time exceeded threshold (expected <500ms, got 750ms)"
        ),
        "check3": generate_class_instance(CheckResult, passed=True, description="DER control parameters validated"),
        "check4": generate_class_instance(CheckResult, passed=True, description=None),
    }

    # Create comprehensive readings with multiple data points
    NUM_READING_TYPES = 3
    sample_readings = pd.DataFrame(
        {
            "scaled_value": [Decimal(1.0), Decimal(1.5), Decimal(2.0), Decimal(1.8), Decimal(1.2)],
            "time_period_start": [now - timedelta(minutes=i * 2) for i in range(5)],
        }
    )
    readings = {generate_class_instance(SiteReadingType): sample_readings for _ in range(NUM_READING_TYPES)}

    # Must match NUM_READING_TYPES
    reading_counts = {
        generate_class_instance(
            SiteReadingType,
            mrid="longmridfortest",
            uom=UomType.REAL_POWER_WATT,
            kind=KindType.POWER,
            role_flags=ReadingLocation.SITE_READING,
        ): 10,
        generate_class_instance(
            SiteReadingType, uom=UomType.VOLTAGE, kind=KindType.POWER, role_flags=ReadingLocation.DEVICE_READING
        ): 20,
        generate_class_instance(
            SiteReadingType,
            uom=UomType.VOLTS_SQUARED,
            kind=KindType.CURRENCY,
            data_qualifier=DataQualifierType.AVERAGE,
            role_flags=RoleFlagsType.IS_PEV,
        ): 30,
    }

    # Create comprehensive sites with full DER information
    NUM_SITES = 1
    sites = []
    for i in range(NUM_SITES):
        site_ders = [
            generate_class_instance(
                SiteDER,
                site_der_setting=generate_class_instance(
                    SiteDERSetting,
                    max_w_value=6000,
                    max_w_multiplier=3,
                ),
                site_der_rating=generate_class_instance(SiteDERRating),
                site_der_availability=generate_class_instance(SiteDERAvailability),
                site_der_status=generate_class_instance(SiteDERStatus),
            )
        ]
        sites.append(
            generate_class_instance(
                Site,
                site_ders=site_ders,
                nmi="NMI0000001",
                timezone_id="Australia/Sydney",
                device_category=DeviceCategory.SMART_ENERGY_MODULE,
            )
        )

    # Create comprehensive timeline with varied data streams
    timeline = Timeline(
        datetime(2022, 11, 5, tzinfo=timezone.utc),
        20,
        [
            TimelineDataStream(
                "/derp/1 opModExpLimW", [None, None, None, -3000, -3000, -3000, -2000, -2000, -1500, -1000], True, False
            ),
            TimelineDataStream(
                "/derp/1 opModImpLimW", [5000, 5000, 5000, None, None, 5000, 5000, None, 4500, 4000], True, False
            ),
            TimelineDataStream(
                "Site Watts", [1000, 1150, 800, 600, 500, -500, -1000, -2000, -1500, -1200], False, False
            ),
            TimelineDataStream("Device Watts", [None, None, -1000, -3000, -2250, -100, 0, 0, 500, 1000], False, False),
            TimelineDataStream(
                "Default opModImpLimW", [None, None, 1000, 1000, 1500, 1500, 0, 0, 2000, 2500], True, True
            ),
            TimelineDataStream(
                "Default opModExpLimW", [-5000, -5000, 0, 0, -1000, -1000, -1000, -2000, -2500, -3000], True, True
            ),
        ],
    )
=======
        request_history=[
            generate_class_instance(RequestEntry, body_xml_errors=long_description) for _ in range(NUM_REQUESTS)
        ],
        client_interactions=client_interactions,
    )

    NUM_CHECK_RESULTS = 3
    check_results = {
        f"check{i}": generate_class_instance(CheckResult, description=long_description, passed=False)
        for i in range(NUM_CHECK_RESULTS)
    }

    NUM_READING_TYPES = 3
    sample_readings = pd.DataFrame({"scaled_value": [Decimal(1.0)], "time_period_start": [datetime.now(timezone.utc)]})
    readings = {generate_class_instance(SiteReadingType): sample_readings for _ in range(NUM_READING_TYPES)}

    reading_counts = {generate_class_instance(SiteReadingType): i for i in range(NUM_READING_TYPES)}

    NUM_SITES = 2
    sites = [generate_class_instance(Site) for _ in range(NUM_SITES)]
>>>>>>> 9b5573ac

    # Act
    report_bytes = pdf_report_as_bytes(
        runner_state=runner_state,
        check_results=check_results,
        readings=readings,
        reading_counts=reading_counts,
        sites=sites,
<<<<<<< HEAD
        timeline=timeline,
=======
        timeline=None,
>>>>>>> 9b5573ac
        no_spacers=False,
    )

    # Assert - we are mainly checking that no uncaught exceptions are raised generating the pdf report
    assert len(report_bytes) > 0

<<<<<<< HEAD
    # Optional: Save and open the PDF for visual inspection
    import uuid
    import tempfile
    import os
    import subprocess

    with tempfile.NamedTemporaryFile(
        suffix=".pdf", prefix=f"report_{uuid.uuid4().hex[:8]}_", delete=False
    ) as temp_file:
        temp_file.write(report_bytes)
        temp_file.flush()
        print(f"Saved comprehensive PDF report: {os.path.basename(temp_file.name)}")
        subprocess.run(["xdg-open", temp_file.name])
=======
    # To run locally:
    # import tempfile
    # import uuid
    # import subprocess

    # with tempfile.NamedTemporaryFile(
    #     suffix=".pdf", prefix=f"report_{uuid.uuid4().hex[:8]}_", delete=False
    # ) as temp_file:
    #     temp_file.write(report_bytes)
    #     temp_file.flush()
    #     subprocess.run(["xdg-open", temp_file.name])
>>>>>>> 9b5573ac
<|MERGE_RESOLUTION|>--- conflicted
+++ resolved
@@ -1,10 +1,7 @@
 from datetime import datetime, timedelta, timezone
 from decimal import Decimal
-<<<<<<< HEAD
 import http
-=======
 import random
->>>>>>> 9b5573ac
 import pandas as pd
 import pytest
 from assertical.fake.generator import generate_class_instance
@@ -330,37 +327,21 @@
     assert len(report_bytes) > 0
 
 
-<<<<<<< HEAD
 def test_pdf_report_everything_set():
     """Comprehensive PDF report example for ALL-01"""
-=======
-def test_pdf_report_char_overflow():
-
-    # Make a long char generator
-    words = """nuclear reactor burped electrons confused technician googled how turbine caffeine engineer duct taped
-     solar panel batteries achieved sentience demanding snacks retired grid operator stress eating donuts""".split()
-
-    long_description = " ".join(random.choices(words, k=80))
-
->>>>>>> 9b5573ac
     # Arrange
     definitions = TestProcedureConfig.from_resource()
     test_name = "ALL-01"
 
     definition = definitions.test_procedures[test_name]
-<<<<<<< HEAD
     definition.classes = ["DER-A", "DER-B"]  # Include witness testing requirements
 
     now = datetime.now(timezone.utc)
-=======
-    definition.classes = ["DER-A"]  # Ensures that the tests require witness testing
->>>>>>> 9b5573ac
 
     active_test_procedure = generate_class_instance(
         ActiveTestProcedure,
         name=test_name,
         definition=definition,
-<<<<<<< HEAD
         step_status={"1": StepStatus.RESOLVED},
         finished_zip_data=None,
         run_id="80085",
@@ -459,35 +440,16 @@
             ClientInteraction,
             interaction_type=ClientInteractionType.TEST_PROCEDURE_INIT,
             timestamp=now - timedelta(seconds=350),
-=======
-        step_status={"1": StepStatus.PENDING},
-        finished_zip_data=None,
-        run_id=None,
-    )
-    NUM_REQUESTS = 3
-
-    now = datetime.now(timezone.utc)
-    client_interactions = [
-        generate_class_instance(
-            ClientInteraction,
-            interaction_type=ClientInteractionType.TEST_PROCEDURE_INIT,
-            timestamp=now,
->>>>>>> 9b5573ac
         ),
         generate_class_instance(
             ClientInteraction,
             interaction_type=ClientInteractionType.TEST_PROCEDURE_START,
-<<<<<<< HEAD
             timestamp=now - timedelta(seconds=330),
-=======
-            timestamp=now + timedelta(seconds=5),
->>>>>>> 9b5573ac
         ),
     ]
 
     runner_state = RunnerState(
         active_test_procedure=active_test_procedure,
-<<<<<<< HEAD
         request_history=request_history,
         client_interactions=client_interactions,
     )
@@ -586,28 +548,6 @@
             ),
         ],
     )
-=======
-        request_history=[
-            generate_class_instance(RequestEntry, body_xml_errors=long_description) for _ in range(NUM_REQUESTS)
-        ],
-        client_interactions=client_interactions,
-    )
-
-    NUM_CHECK_RESULTS = 3
-    check_results = {
-        f"check{i}": generate_class_instance(CheckResult, description=long_description, passed=False)
-        for i in range(NUM_CHECK_RESULTS)
-    }
-
-    NUM_READING_TYPES = 3
-    sample_readings = pd.DataFrame({"scaled_value": [Decimal(1.0)], "time_period_start": [datetime.now(timezone.utc)]})
-    readings = {generate_class_instance(SiteReadingType): sample_readings for _ in range(NUM_READING_TYPES)}
-
-    reading_counts = {generate_class_instance(SiteReadingType): i for i in range(NUM_READING_TYPES)}
-
-    NUM_SITES = 2
-    sites = [generate_class_instance(Site) for _ in range(NUM_SITES)]
->>>>>>> 9b5573ac
 
     # Act
     report_bytes = pdf_report_as_bytes(
@@ -616,18 +556,13 @@
         readings=readings,
         reading_counts=reading_counts,
         sites=sites,
-<<<<<<< HEAD
         timeline=timeline,
-=======
-        timeline=None,
->>>>>>> 9b5573ac
         no_spacers=False,
     )
 
     # Assert - we are mainly checking that no uncaught exceptions are raised generating the pdf report
     assert len(report_bytes) > 0
 
-<<<<<<< HEAD
     # Optional: Save and open the PDF for visual inspection
     import uuid
     import tempfile
@@ -641,7 +576,84 @@
         temp_file.flush()
         print(f"Saved comprehensive PDF report: {os.path.basename(temp_file.name)}")
         subprocess.run(["xdg-open", temp_file.name])
-=======
+
+
+def test_pdf_report_char_overflow():
+
+    # Make a long char generator
+    words = """nuclear reactor burped electrons confused technician googled how turbine caffeine engineer duct taped
+     solar panel batteries achieved sentience demanding snacks retired grid operator stress eating donuts""".split()
+
+    long_description = " ".join(random.choices(words, k=80))
+
+    # Arrange
+    definitions = TestProcedureConfig.from_resource()
+    test_name = "ALL-01"
+
+    definition = definitions.test_procedures[test_name]
+    definition.classes = ["DER-A"]  # Ensures that the tests require witness testing
+
+    active_test_procedure = generate_class_instance(
+        ActiveTestProcedure,
+        name=test_name,
+        definition=definition,
+        step_status={"1": StepStatus.PENDING},
+        finished_zip_data=None,
+        run_id=None,
+    )
+    NUM_REQUESTS = 3
+
+    now = datetime.now(timezone.utc)
+    client_interactions = [
+        generate_class_instance(
+            ClientInteraction,
+            interaction_type=ClientInteractionType.TEST_PROCEDURE_INIT,
+            timestamp=now,
+        ),
+        generate_class_instance(
+            ClientInteraction,
+            interaction_type=ClientInteractionType.TEST_PROCEDURE_START,
+            timestamp=now + timedelta(seconds=5),
+        ),
+    ]
+
+    runner_state = RunnerState(
+        active_test_procedure=active_test_procedure,
+        request_history=[
+            generate_class_instance(RequestEntry, body_xml_errors=long_description) for _ in range(NUM_REQUESTS)
+        ],
+        client_interactions=client_interactions,
+    )
+
+    NUM_CHECK_RESULTS = 3
+    check_results = {
+        f"check{i}": generate_class_instance(CheckResult, description=long_description, passed=False)
+        for i in range(NUM_CHECK_RESULTS)
+    }
+
+    NUM_READING_TYPES = 3
+    sample_readings = pd.DataFrame({"scaled_value": [Decimal(1.0)], "time_period_start": [datetime.now(timezone.utc)]})
+    readings = {generate_class_instance(SiteReadingType): sample_readings for _ in range(NUM_READING_TYPES)}
+
+    reading_counts = {generate_class_instance(SiteReadingType): i for i in range(NUM_READING_TYPES)}
+
+    NUM_SITES = 2
+    sites = [generate_class_instance(Site) for _ in range(NUM_SITES)]
+
+    # Act
+    report_bytes = pdf_report_as_bytes(
+        runner_state=runner_state,
+        check_results=check_results,
+        readings=readings,
+        reading_counts=reading_counts,
+        sites=sites,
+        timeline=None,
+        no_spacers=False,
+    )
+
+    # Assert - we are mainly checking that no uncaught exceptions are raised generating the pdf report
+    assert len(report_bytes) > 0
+
     # To run locally:
     # import tempfile
     # import uuid
@@ -652,5 +664,4 @@
     # ) as temp_file:
     #     temp_file.write(report_bytes)
     #     temp_file.flush()
-    #     subprocess.run(["xdg-open", temp_file.name])
->>>>>>> 9b5573ac
+    #     subprocess.run(["xdg-open", temp_file.name])