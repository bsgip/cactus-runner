import unittest.mock as mock
from datetime import datetime, timezone
from typing import Any

import pytest
from assertical.fake.generator import generate_class_instance
from assertical.fake.sqlalchemy import assert_mock_session, create_mock_session
from assertical.fixtures.postgres import generate_async_session
from cactus_test_definitions import CHECK_PARAMETER_SCHEMA, Event, Step, TestProcedure
from cactus_test_definitions.checks import Check
from envoy.server.model.aggregator import Aggregator
from envoy.server.model.doe import DynamicOperatingEnvelope, SiteControlGroup
from envoy.server.model.response import DynamicOperatingEnvelopeResponse
from envoy.server.model.site import (
    Site,
    SiteDER,
    SiteDERRating,
    SiteDERSetting,
    SiteDERStatus,
)
from envoy.server.model.site_reading import SiteReading, SiteReadingType
from envoy.server.model.subscription import (
    Subscription,
    SubscriptionResource,
    TransmitNotificationLog,
)
from envoy_schema.server.schema.sep2.response import ResponseType
from envoy_schema.server.schema.sep2.types import (
    DataQualifierType,
    DeviceCategory,
    KindType,
    UomType,
)
from sqlalchemy import select

from cactus_runner.app.check import (
    CheckResult,
    FailedCheckError,
    ParamsDERCapabilityContents,
    ParamsDERSettingsContents,
    UnknownCheckError,
    all_checks_passing,
    check_all_notifications_transmitted,
    check_all_steps_complete,
    check_der_capability_contents,
    check_der_settings_contents,
    check_der_status_contents,
    check_end_device_contents,
    check_response_contents,
    check_subscription_contents,
    do_check_reading_type_mrids_match_pen,
    do_check_readings_for_types,
    do_check_readings_on_minute_boundary,
    do_check_site_readings_and_params,
    first_failing_check,
    is_nth_bit_set_properly,
    merge_checks,
    mrid_matches_pen,
    response_type_to_string,
    run_check,
    timestamp_on_minute_boundary,
)
from cactus_runner.app.envoy_common import ReadingLocation
from cactus_runner.models import ActiveTestProcedure, Listener

# This is a list of every check type paired with the handler function. This must be kept in sync with
# the checks defined in cactus test definitions (via CHECK_PARAMETER_SCHEMA). This sync will be enforced
CHECK_TYPE_TO_HANDLER: dict[str, str] = {
    "all-steps-complete": "check_all_steps_complete",
    "end-device-contents": "check_end_device_contents",
    "der-settings-contents": "check_der_settings_contents",
    "der-capability-contents": "check_der_capability_contents",
    "der-status-contents": "check_der_status_contents",
    "readings-site-active-power": "check_readings_site_active_power",
    "readings-site-reactive-power": "check_readings_site_reactive_power",
    "readings-site-voltage": "check_readings_site_voltage",
    "readings-der-active-power": "check_readings_der_active_power",
    "readings-der-reactive-power": "check_readings_der_reactive_power",
    "readings-der-voltage": "check_readings_der_voltage",
    "all-notifications-transmitted": "check_all_notifications_transmitted",
    "subscription-contents": "check_subscription_contents",
    "response-contents": "check_response_contents",
    "readings-der-stored-energy": "check_readings_der_stored_energy",
}


def test_CHECK_TYPE_TO_HANDLER_in_sync():
    """Tests that every check defined in CHECK_TYPE_TO_HANDLER has an appropriate entry in CHECK_NAMES_WITH_HANDLER

    Failures in this test indicate that CHECK_NAMES_WITH_HANDLER hasn't been kept up to date"""

    # Make sure that every cactus-test-definition action is found in ACTION_TYPE_TO_HANDLER
    for check_type in CHECK_PARAMETER_SCHEMA.keys():
        assert check_type in CHECK_TYPE_TO_HANDLER, f"The check type {check_type} doesn't have a known handler fn"

    # Make sure we don't have any extra definitions not found in cactus-test-definitions
    for check_type in CHECK_TYPE_TO_HANDLER.keys():
        assert (
            check_type in CHECK_PARAMETER_SCHEMA
        ), f"The check type {check_type} isn't defined in the test definitions (has it been removed/renamed)"

    assert len(set(CHECK_TYPE_TO_HANDLER.values())) == len(
        CHECK_TYPE_TO_HANDLER
    ), "At least 1 action type have listed the same action handler. This is likely a bug"


def generate_active_test_procedure_steps(active_steps: list[str], all_steps: list[str]) -> ActiveTestProcedure:
    """Utility for generating an ActiveTestProcedure from a simplified list of step names"""

    listeners = [generate_class_instance(Listener, step=s, actions=[]) for s in active_steps]

    steps = dict([(s, Step(Event("wait", {}, None), [])) for s in all_steps])
    test_procedure = generate_class_instance(TestProcedure, steps=steps)

    return generate_class_instance(
        ActiveTestProcedure, step_status={}, definition=test_procedure, listeners=listeners, finished_zip_data=None
    )


def assert_check_result(cr: CheckResult, expected: bool):
    assert isinstance(cr, CheckResult)
    assert isinstance(cr.passed, bool)
    assert cr.description is None or isinstance(cr.description, str)
    assert cr.passed == expected


@pytest.mark.parametrize(
    "value, n, expected, expected_output",
    [
        (0, 0, True, False),
        (0, 0, False, True),
        (1, 0, True, True),
        (1, 0, False, False),
        (0, 4, True, False),
        (0, 4, False, True),
        (8, 3, False, False),
        (8, 3, True, True),
        (8, 4, False, True),
        (8, 4, True, False),
        (6, 0, False, True),
        (6, 1, True, True),
        (6, 2, True, True),
        (6, 3, False, True),
    ],
)
def test_is_nth_bit_set_properly(value: int, n: int, expected: bool, expected_output: bool):
    actual_output = is_nth_bit_set_properly(value, n, expected)
    assert isinstance(actual_output, bool)
    assert actual_output is expected_output


@pytest.mark.parametrize(
    "active_test_procedure, resolved_parameters, expected",
    [
        (generate_active_test_procedure_steps([], []), {}, True),
        (generate_active_test_procedure_steps(["step-2"], ["step-1", "step-2"]), {}, False),
        (generate_active_test_procedure_steps(["step-2"], ["step-1", "step-2"]), {"ignored_steps": ["step-2"]}, True),
        (generate_active_test_procedure_steps(["step-2"], ["step-1", "step-2"]), {"ignored_steps": ["step-1"]}, False),
        (generate_active_test_procedure_steps(["step-2"], ["step-1", "step-2"]), {"ignored_steps": ["step-X"]}, False),
        (generate_active_test_procedure_steps([], ["step-1", "step-2"]), {}, True),
        (generate_active_test_procedure_steps([], ["step-1", "step-2"]), {"ignored_steps": ["step-1"]}, True),
    ],
)
def test_check_all_steps_complete(
    active_test_procedure: ActiveTestProcedure, resolved_parameters: dict, expected: bool
):
    result = check_all_steps_complete(active_test_procedure, resolved_parameters)
    assert_check_result(result, expected)


@pytest.mark.parametrize(
    "active_site, has_connection_point_id, expected",
    [
        (None, True, False),
        (None, False, False),
        (None, None, False),
        (generate_class_instance(Site, nmi=None), True, False),
        (generate_class_instance(Site, nmi=None), False, True),
        (generate_class_instance(Site, nmi=None), None, True),  # Should default has_connection_point_id to False
        (generate_class_instance(Site, nmi=""), True, False),
        (generate_class_instance(Site, nmi=""), False, True),
        (generate_class_instance(Site, nmi=""), None, True),  # Should default has_connection_point_id to False
        (generate_class_instance(Site, nmi="abc123"), True, True),
        (generate_class_instance(Site, nmi="abc123"), False, True),
        (generate_class_instance(Site, nmi="abc123"), None, True),
    ],
)
@mock.patch("cactus_runner.app.check.get_active_site")
@pytest.mark.anyio
async def test_check_end_device_contents_connection_point(
    mock_get_active_site: mock.MagicMock, active_site: Site | None, has_connection_point_id: bool | None, expected: bool
):
    mock_active_test_procedure = generate_class_instance(
        ActiveTestProcedure,
        pen=0,
        client_certificate_type="Device",
        client_lfdi="",
        step_status={},
        finished_zip_data=None,
    )
    mock_get_active_site.return_value = active_site
    mock_session = create_mock_session()
    resolved_params = {}
    if has_connection_point_id is not None:
        resolved_params["has_connection_point_id"] = has_connection_point_id

    result = await check_end_device_contents(mock_active_test_procedure, mock_session, resolved_params)
    assert_check_result(result, expected)

    assert_mock_session(mock_session)


@pytest.mark.parametrize(
    "active_site, deviceCategory_anyset, expected",
    [
        (None, "0", False),
        (None, "123", False),
        (None, None, False),
        (generate_class_instance(Site), "0", True),
        (generate_class_instance(Site), None, True),
        (generate_class_instance(Site, device_category=DeviceCategory(0)), "0", True),
        (generate_class_instance(Site, device_category=DeviceCategory(0)), "1", False),
        (generate_class_instance(Site, device_category=DeviceCategory(int("0f", 16))), "0f", True),
        (generate_class_instance(Site, device_category=DeviceCategory(int("0f", 16))), "05", True),
        (generate_class_instance(Site, device_category=DeviceCategory(int("0f", 16))), "10", False),
        (generate_class_instance(Site, device_category=DeviceCategory(int("22A8B", 16))), "20098", True),
        (generate_class_instance(Site, device_category=DeviceCategory(int("42A03", 16))), "20098", False),
    ],
)
@mock.patch("cactus_runner.app.check.get_active_site")
@pytest.mark.anyio
async def test_check_end_device_contents_device_category(
    mock_get_active_site: mock.MagicMock, active_site: Site | None, deviceCategory_anyset: str | None, expected: bool
):
    mock_active_test_procedure = generate_class_instance(
        ActiveTestProcedure,
        pen=0,
        client_certificate_type="Device",
        client_lfdi="",
        step_status={},
        finished_zip_data=None,
    )

    mock_get_active_site.return_value = active_site
    mock_session = create_mock_session()
    resolved_params = {}
    if deviceCategory_anyset is not None:
        resolved_params["deviceCategory_anyset"] = deviceCategory_anyset

    result = await check_end_device_contents(mock_active_test_procedure, mock_session, resolved_params)
    assert_check_result(result, expected)

    assert_mock_session(mock_session)


@pytest.mark.parametrize(
    "active_test_procedure, check_pen, expected",
    [
        (
            generate_class_instance(
                ActiveTestProcedure,
                pen=0,
                client_certificate_type="Device",
                client_lfdi="",
                step_status={},
                finished_zip_data=None,
            ),
            None,
            True,
        ),  # check_pen param not supplied
        (
            generate_class_instance(
                ActiveTestProcedure,
                pen=64,
                client_certificate_type="Device",
                client_lfdi="FFFFFFFFFF",
                step_status={},
                finished_zip_data=None,
            ),
            True,
            True,
        ),  # pen shouldn't be checked with certificate type "Device"
        (
            generate_class_instance(
                ActiveTestProcedure,
                pen=887878,
                client_certificate_type="Aggregator",
                client_lfdi="FF000D8C46",
                step_status={},
                finished_zip_data=None,
            ),
            True,
            True,
        ),  # check pen and pen matches
        (
            generate_class_instance(
                ActiveTestProcedure,
                pen=887878,
                client_certificate_type="Aggregator",
                client_lfdi="FFFFFFFFFF",
                step_status={},
                finished_zip_data=None,
            ),
            True,
            False,
        ),  # check pen and pen doesn't match
    ],
)
@mock.patch("cactus_runner.app.check.get_active_site")
@pytest.mark.anyio
async def test_check_end_device_pen(
    mock_get_active_site: mock.MagicMock,
    active_test_procedure: ActiveTestProcedure,
    check_pen: bool | None,
    expected: bool,
):
    active_site = generate_class_instance(Site, device_category=DeviceCategory(int("22A8B", 16)))
    mock_get_active_site.return_value = active_site
    mock_session = create_mock_session()
    resolved_params = {}
    if check_pen is not None:
        resolved_params["check_pen"] = check_pen

    result = await check_end_device_contents(active_test_procedure, mock_session, resolved_params)
    assert_check_result(result, expected)


def der_setting_bool_param_scenario(param: str, expected: bool) -> tuple[list, dict[str, bool], bool]:
    """Convenience for generating scenarios for testing the settings boolean param checks"""
    return (
        [
            generate_class_instance(
                Site,
                seed=101,
                aggregator_id=1,
                site_ders=[
                    generate_class_instance(
                        SiteDER,
                        site_der_setting=generate_class_instance(SiteDERSetting),
                    )
                ],
            )
        ],
        {param: expected},
        expected,
    )


DERSETTING_BOOL_PARAM_SCENARIOS = [
    der_setting_bool_param_scenario(p, e)
    for p in ["setMaxW", "setMaxVA", "setMaxVar", "setMaxChargeRateW", "setMaxDischargeRateW", "setMaxWh"]
    for e in [True, False]
]


@pytest.mark.parametrize(
    "existing_sites, resolved_params, expected",
    [
        ([], {}, False),
        (
            [
                generate_class_instance(
                    Site,
                    seed=101,
                    aggregator_id=1,
                    site_ders=[
                        generate_class_instance(SiteDER, site_der_setting=generate_class_instance(SiteDERSetting))
                    ],
                )
            ],
            {},
            True,
        ),
        (
            [
                generate_class_instance(
                    Site,
                    seed=101,
                    aggregator_id=1,
                    site_ders=[
                        generate_class_instance(
                            SiteDER, site_der_setting=generate_class_instance(SiteDERSetting, grad_w=12345)
                        )
                    ],
                )
            ],
            {"setGradW": 12345},
            True,
        ),
        (
            [
                generate_class_instance(
                    Site,
                    seed=101,
                    aggregator_id=1,
                    site_ders=[
                        generate_class_instance(
                            SiteDER, site_der_setting=generate_class_instance(SiteDERSetting, grad_w=12345)
                        )
                    ],
                )
            ],
            {"setGradW": 1234},
            False,
        ),  # setGradW doesn't match value
        (
            [
                generate_class_instance(
                    Site,
                    seed=101,
                    aggregator_id=1,
                    site_ders=[
                        generate_class_instance(SiteDER, site_der_rating=generate_class_instance(SiteDERRating))
                    ],
                )
            ],
            {},
            False,
        ),  # Is setting DERCapability - not DERSetting
        (
            [
                generate_class_instance(
                    Site,
                    seed=101,
                    aggregator_id=1,
                    site_ders=[generate_class_instance(SiteDER)],
                )
            ],
            {},
            False,
        ),
        (
            [
                generate_class_instance(
                    Site,
                    seed=101,
                    aggregator_id=1,
                )
            ],
            {},
            False,
        ),
        (
            [
                generate_class_instance(
                    Site,
                    seed=101,
                    aggregator_id=1,
                    site_ders=[
                        generate_class_instance(
                            SiteDER,
                            site_der_setting=generate_class_instance(SiteDERSetting, doe_modes_enabled=int("ff", 16)),
                        )
                    ],
                )
            ],
            {"doeModesEnabled": True},
            True,
        ),
        (
            [
                generate_class_instance(
                    Site,
                    seed=101,
                    aggregator_id=1,
                    site_ders=[
                        generate_class_instance(
                            SiteDER,
                            site_der_setting=generate_class_instance(SiteDERSetting, doe_modes_enabled=None),
                        )
                    ],
                )
            ],
            {"doeModesEnabled": True},
            False,
        ),
        (
            [
                generate_class_instance(
                    Site,
                    seed=101,
                    aggregator_id=1,
                    site_ders=[
                        generate_class_instance(
                            SiteDER,
                            site_der_setting=generate_class_instance(SiteDERSetting, doe_modes_enabled=None),
                        )
                    ],
                )
            ],
            {"doeModesEnabled": False},
            True,
        ),
        (
            [
                generate_class_instance(
                    Site,
                    seed=101,
                    aggregator_id=1,
                    site_ders=[
                        generate_class_instance(
                            SiteDER,
                            site_der_setting=generate_class_instance(SiteDERSetting, doe_modes_enabled=int("ff", 16)),
                        )
                    ],
                )
            ],
            {"doeModesEnabled": False},
            False,
        ),
        (
            [
                generate_class_instance(
                    Site,
                    seed=101,
                    aggregator_id=1,
                    site_ders=[
                        generate_class_instance(
                            SiteDER,
                            site_der_setting=generate_class_instance(SiteDERSetting, doe_modes_enabled=int("ff", 16)),
                        )
                    ],
                )
            ],
            {"doeModesEnabled_set": "03"},
            True,
        ),
        (
            [
                generate_class_instance(
                    Site,
                    seed=101,
                    aggregator_id=1,
                    site_ders=[
                        generate_class_instance(
                            SiteDER,
                            site_der_setting=generate_class_instance(SiteDERSetting, doe_modes_enabled=int("fe", 16)),
                        )
                    ],
                )
            ],
            {"doeModesEnabled_set": "03"},
            False,
        ),  # Bit flag 1 not set on actual value
        (
            [
                generate_class_instance(
                    Site,
                    seed=101,
                    aggregator_id=1,
                    site_ders=[
                        generate_class_instance(
                            SiteDER,
                            site_der_setting=generate_class_instance(SiteDERSetting, modes_enabled=int("ff", 16)),
                        )
                    ],
                )
            ],
            {"modesEnabled_set": "03"},
            True,
        ),
        (
            [
                generate_class_instance(
                    Site,
                    seed=101,
                    aggregator_id=1,
                    site_ders=[
                        generate_class_instance(
                            SiteDER,
                            site_der_setting=generate_class_instance(SiteDERSetting, modes_enabled=int("fe", 16)),
                        )
                    ],
                )
            ],
            {"modesEnabled_set": "03"},
            False,
        ),  # Bit flag 1 not set on actual value
        (
            [
                generate_class_instance(
                    Site,
                    seed=101,
                    aggregator_id=1,
                    site_ders=[
                        generate_class_instance(
                            SiteDER,
                            site_der_setting=generate_class_instance(SiteDERSetting, doe_modes_enabled=int("fc", 16)),
                        )
                    ],
                )
            ],
            {"doeModesEnabled_unset": "03"},
            True,
        ),
        (
            [
                generate_class_instance(
                    Site,
                    seed=101,
                    aggregator_id=1,
                    site_ders=[
                        generate_class_instance(
                            SiteDER,
                            site_der_setting=generate_class_instance(SiteDERSetting, doe_modes_enabled=int("fd", 16)),
                        )
                    ],
                )
            ],
            {"doeModesEnabled_unset": "03"},
            False,
        ),  # Bit flag 1 set on actual value
        (
            [
                generate_class_instance(
                    Site,
                    seed=101,
                    aggregator_id=1,
                    site_ders=[
                        generate_class_instance(
                            SiteDER,
                            site_der_setting=generate_class_instance(SiteDERSetting, modes_enabled=int("fc", 16)),
                        )
                    ],
                )
            ],
            {"modesEnabled_unset": "03"},
            True,
        ),
        (
            [
                generate_class_instance(
                    Site,
                    seed=101,
                    aggregator_id=1,
                    site_ders=[
                        generate_class_instance(
                            SiteDER,
                            site_der_setting=generate_class_instance(SiteDERSetting, modes_enabled=int("fd", 16)),
                        )
                    ],
                )
            ],
            {"modesEnabled_unset": "03"},
            False,
        ),  # Bit flag 1 set on actual value
        (
            [
                generate_class_instance(
                    Site,
                    seed=101,
                    aggregator_id=1,
                    site_ders=[
                        generate_class_instance(
                            SiteDER,
                            site_der_setting=generate_class_instance(SiteDERSetting, vpp_modes_enabled=int("ff", 16)),
                        )
                    ],
                )
            ],
            {"vppModesEnabled_set": "03"},
            True,
        ),
        (
            [
                generate_class_instance(
                    Site,
                    seed=101,
                    aggregator_id=1,
                    site_ders=[
                        generate_class_instance(
                            SiteDER,
                            site_der_setting=generate_class_instance(SiteDERSetting, vpp_modes_enabled=int("fe", 16)),
                        )
                    ],
                )
            ],
            {"vppModesEnabled_set": "03"},
            False,
        ),  # Bit flag 1 not set on actual value
        (
            [
                generate_class_instance(
                    Site,
                    seed=101,
                    aggregator_id=1,
                    site_ders=[
                        generate_class_instance(
                            SiteDER,
                            site_der_setting=generate_class_instance(SiteDERSetting, vpp_modes_enabled=int("fc", 16)),
                        )
                    ],
                )
            ],
            {"vppModesEnabled_unset": "03"},
            True,
        ),
        (
            [
                generate_class_instance(
                    Site,
                    seed=101,
                    aggregator_id=1,
                    site_ders=[
                        generate_class_instance(
                            SiteDER,
                            site_der_setting=generate_class_instance(SiteDERSetting, vpp_modes_enabled=int("fd", 16)),
                        )
                    ],
                )
            ],
            {"vppModesEnabled_unset": "03"},
            False,
        ),  # Bit flag 1 set on actual value
        (
            [
                generate_class_instance(
                    Site,
                    seed=101,
                    aggregator_id=1,
                    site_ders=[
                        generate_class_instance(
                            SiteDER,
                            site_der_setting=generate_class_instance(
                                SiteDERSetting, min_wh_value=12345, min_wh_multiplier=1
                            ),
                        )
                    ],
                )
            ],
            {"setMinWh": True},
            True,
        ),
        (
            [
                generate_class_instance(
                    Site,
                    seed=101,
                    aggregator_id=1,
                    site_ders=[
                        generate_class_instance(
                            SiteDER, site_der_setting=generate_class_instance(SiteDERSetting, min_wh_value=12345)
                        )
                    ],
                )
            ],
            {"setMinWh": True},
            True,
        ),
        (
            [
                generate_class_instance(
                    Site,
                    seed=101,
                    aggregator_id=1,
                    site_ders=[
                        generate_class_instance(
                            SiteDER, site_der_setting=generate_class_instance(SiteDERSetting, min_wh_value=0)
                        )
                    ],
                )
            ],
            {"setMinWh": False},
            False,
        ),
        *DERSETTING_BOOL_PARAM_SCENARIOS,
    ],
)
@pytest.mark.anyio
async def test_check_der_settings_contents(
    pg_base_config, existing_sites: list[Site], resolved_params: dict[str, Any], expected: bool
):
    async with generate_async_session(pg_base_config) as session:
        session.add_all(existing_sites)
        await session.commit()

    async with generate_async_session(pg_base_config) as session:
        result = await check_der_settings_contents(session, resolved_params)
        assert_check_result(result, expected)


def der_rating_bool_param_scenario(param: str, expected: bool) -> tuple[list, dict[str, bool], bool]:
    """Convenience for generating scenarios for testing the ratings boolean param checks"""
    return (
        [
            generate_class_instance(
                Site,
                seed=101,
                aggregator_id=1,
                site_ders=[
                    generate_class_instance(
                        SiteDER,
                        site_der_rating=generate_class_instance(SiteDERRating),
                    )
                ],
            )
        ],
        {param: expected},
        expected,
    )


DERRATING_BOOL_PARAM_SCENARIOS = [
    der_rating_bool_param_scenario(p, e)
    for p in ["rtgMaxW", "rtgMaxVA", "rtgMaxVar", "rtgMaxChargeRateW", "rtgMaxDischargeRateW", "rtgMaxWh"]
    for e in [True, False]
]


@pytest.mark.parametrize(
    "existing_sites, resolved_params, expected",
    [
        ([], {}, False),
        (
            [
                generate_class_instance(
                    Site,
                    seed=101,
                    aggregator_id=1,
                    site_ders=[
                        generate_class_instance(SiteDER, site_der_rating=generate_class_instance(SiteDERRating))
                    ],
                )
            ],
            {},
            True,
        ),
        (
            [
                generate_class_instance(
                    Site,
                    seed=101,
                    aggregator_id=1,
                    site_ders=[
                        generate_class_instance(SiteDER, site_der_setting=generate_class_instance(SiteDERSetting))
                    ],
                )
            ],
            {},
            False,
        ),  # Is setting DERSetting not DERCapability
        (
            [
                generate_class_instance(
                    Site,
                    seed=101,
                    aggregator_id=1,
                    site_ders=[generate_class_instance(SiteDER)],
                )
            ],
            {},
            False,
        ),
        (
            [
                generate_class_instance(
                    Site,
                    seed=101,
                    aggregator_id=1,
                )
            ],
            {},
            False,
        ),
        (
            [
                generate_class_instance(
                    Site,
                    seed=101,
                    aggregator_id=1,
                    site_ders=[
                        generate_class_instance(
                            SiteDER,
                            site_der_rating=generate_class_instance(SiteDERRating, doe_modes_supported=int("ff", 16)),
                        )
                    ],
                )
            ],
            {"doeModesSupported_set": "03"},
            True,
        ),
        (
            [
                generate_class_instance(
                    Site,
                    seed=101,
                    aggregator_id=1,
                    site_ders=[
                        generate_class_instance(
                            SiteDER,
                            site_der_rating=generate_class_instance(SiteDERRating, doe_modes_supported=int("fe", 16)),
                        )
                    ],
                )
            ],
            {"doeModesSupported_set": "03"},
            False,
        ),  # Bit flag 1 not set on actual value
        (
            [
                generate_class_instance(
                    Site,
                    seed=101,
                    aggregator_id=1,
                    site_ders=[
                        generate_class_instance(
                            SiteDER,
                            site_der_rating=generate_class_instance(SiteDERRating, modes_supported=int("ff", 16)),
                        )
                    ],
                )
            ],
            {"modesSupported_set": "03"},
            True,
        ),
        (
            [
                generate_class_instance(
                    Site,
                    seed=101,
                    aggregator_id=1,
                    site_ders=[
                        generate_class_instance(
                            SiteDER,
                            site_der_rating=generate_class_instance(SiteDERRating, modes_supported=int("fe", 16)),
                        )
                    ],
                )
            ],
            {"modesSupported_set": "03"},
            False,
        ),  # Bit flag 1 not set on actual value
        (
            [
                generate_class_instance(
                    Site,
                    seed=101,
                    aggregator_id=1,
                    site_ders=[
                        generate_class_instance(
                            SiteDER,
                            site_der_rating=generate_class_instance(SiteDERRating, doe_modes_supported=int("fc", 16)),
                        )
                    ],
                )
            ],
            {"doeModesSupported": True},
            True,
        ),
        (
            [
                generate_class_instance(
                    Site,
                    seed=101,
                    aggregator_id=1,
                    site_ders=[
                        generate_class_instance(
                            SiteDER,
                            site_der_rating=generate_class_instance(SiteDERRating, doe_modes_supported=None),
                        )
                    ],
                )
            ],
            {"doeModesSupported": True},
            False,
        ),
        (
            [
                generate_class_instance(
                    Site,
                    seed=101,
                    aggregator_id=1,
                    site_ders=[
                        generate_class_instance(
                            SiteDER,
                            site_der_rating=generate_class_instance(SiteDERRating, doe_modes_supported=None),
                        )
                    ],
                )
            ],
            {"doeModesSupported": False},
            True,
        ),
        (
            [
                generate_class_instance(
                    Site,
                    seed=101,
                    aggregator_id=1,
                    site_ders=[
                        generate_class_instance(
                            SiteDER,
                            site_der_rating=generate_class_instance(SiteDERRating, doe_modes_supported=int("fc", 16)),
                        )
                    ],
                )
            ],
            {"doeModesSupported": False},
            False,
        ),
        (
            [
                generate_class_instance(
                    Site,
                    seed=101,
                    aggregator_id=1,
                    site_ders=[
                        generate_class_instance(
                            SiteDER,
                            site_der_rating=generate_class_instance(SiteDERRating, doe_modes_supported=int("fc", 16)),
                        )
                    ],
                )
            ],
            {"doeModesSupported_unset": "03"},
            True,
        ),
        (
            [
                generate_class_instance(
                    Site,
                    seed=101,
                    aggregator_id=1,
                    site_ders=[
                        generate_class_instance(
                            SiteDER,
                            site_der_rating=generate_class_instance(SiteDERRating, doe_modes_supported=int("fd", 16)),
                        )
                    ],
                )
            ],
            {"doeModesSupported_unset": "03"},
            False,
        ),  # Bit flag 1 set on actual value
        (
            [
                generate_class_instance(
                    Site,
                    seed=101,
                    aggregator_id=1,
                    site_ders=[
                        generate_class_instance(
                            SiteDER,
                            site_der_rating=generate_class_instance(SiteDERRating, modes_supported=int("fc", 16)),
                        )
                    ],
                )
            ],
            {"modesSupported_unset": "03"},
            True,
        ),
        (
            [
                generate_class_instance(
                    Site,
                    seed=101,
                    aggregator_id=1,
                    site_ders=[
                        generate_class_instance(
                            SiteDER,
                            site_der_rating=generate_class_instance(SiteDERRating, modes_supported=int("fd", 16)),
                        )
                    ],
                )
            ],
            {"modesSupported_unset": "03"},
            False,
        ),  # Bit flag 1 set on actual value
        (
            [
                generate_class_instance(
                    Site,
                    seed=101,
                    aggregator_id=1,
                    site_ders=[
                        generate_class_instance(
                            SiteDER,
                            site_der_rating=generate_class_instance(SiteDERRating, vpp_modes_supported=int("ff", 16)),
                        )
                    ],
                )
            ],
            {"vppModesSupported_set": "03"},
            True,
        ),
        (
            [
                generate_class_instance(
                    Site,
                    seed=101,
                    aggregator_id=1,
                    site_ders=[
                        generate_class_instance(
                            SiteDER,
                            site_der_rating=generate_class_instance(SiteDERRating, vpp_modes_supported=int("fe", 16)),
                        )
                    ],
                )
            ],
            {"vppModesSupported_set": "03"},
            False,
        ),  # Bit flag 1 not set on actual value
        (
            [
                generate_class_instance(
                    Site,
                    seed=101,
                    aggregator_id=1,
                    site_ders=[
                        generate_class_instance(
                            SiteDER,
                            site_der_rating=generate_class_instance(SiteDERRating, vpp_modes_supported=int("fc", 16)),
                        )
                    ],
                )
            ],
            {"vppModesSupported_unset": "03"},
            True,
        ),
        (
            [
                generate_class_instance(
                    Site,
                    seed=101,
                    aggregator_id=1,
                    site_ders=[
                        generate_class_instance(
                            SiteDER,
                            site_der_rating=generate_class_instance(SiteDERRating, vpp_modes_supported=int("fd", 16)),
                        )
                    ],
                )
            ],
            {"vppModesSupported_unset": "03"},
            False,
        ),  # Bit flag 1 set on actual value
        *DERRATING_BOOL_PARAM_SCENARIOS,
    ],
)
@pytest.mark.anyio
async def test_check_der_capability_contents(
    pg_base_config, existing_sites: list[Site], resolved_params: dict[str, Any], expected: bool
):
    async with generate_async_session(pg_base_config) as session:
        session.add_all(existing_sites)
        await session.commit()

    async with generate_async_session(pg_base_config) as session:
        result = await check_der_capability_contents(session, resolved_params)
        assert_check_result(result, expected)


@pytest.mark.parametrize(
    "existing_sites, resolved_params, expected",
    [
        ([], {}, False),
        (
            [
                generate_class_instance(
                    Site,
                    seed=101,
                    aggregator_id=1,
                    site_ders=[
                        generate_class_instance(SiteDER, site_der_status=generate_class_instance(SiteDERStatus))
                    ],
                )
            ],
            {},
            True,
        ),
        (
            [
                generate_class_instance(
                    Site,
                    seed=101,
                    aggregator_id=1,
                    site_ders=[
                        generate_class_instance(
                            SiteDER,
                            site_der_status=generate_class_instance(
                                SiteDERStatus, generator_connect_status=5, operational_mode_status=999
                            ),
                        )
                    ],
                )
            ],
            {"genConnectStatus_bit0": True, "genConnectStatus_bit1": False, "genConnectStatus_bit2": True},
            True,
        ),
        (
            [
                generate_class_instance(
                    Site,
                    seed=101,
                    aggregator_id=1,
                    site_ders=[
                        generate_class_instance(
                            SiteDER,
                            site_der_status=generate_class_instance(
                                SiteDERStatus, generator_connect_status=None, operational_mode_status=999
                            ),
                        )
                    ],
                )
            ],
            {"genConnectStatus_bit0": False},
            False,
        ),
        (
            [
                generate_class_instance(
                    Site,
                    seed=101,
                    aggregator_id=1,
                    site_ders=[
                        generate_class_instance(
                            SiteDER,
                            site_der_status=generate_class_instance(
                                SiteDERStatus, generator_connect_status=None, operational_mode_status=999
                            ),
                        )
                    ],
                )
            ],
            {"genConnectStatus_bit1": False},
            False,
        ),
        (
            [
                generate_class_instance(
                    Site,
                    seed=101,
                    aggregator_id=1,
                    site_ders=[
                        generate_class_instance(
                            SiteDER,
                            site_der_status=generate_class_instance(
                                SiteDERStatus, generator_connect_status=None, operational_mode_status=999
                            ),
                        )
                    ],
                )
            ],
            {"genConnectStatus_bit2": False},
            False,
        ),
        (
            [
                generate_class_instance(
                    Site,
                    seed=101,
                    aggregator_id=1,
                    site_ders=[
                        generate_class_instance(
                            SiteDER,
                            site_der_status=generate_class_instance(
                                SiteDERStatus, generator_connect_status=5, operational_mode_status=999
                            ),
                        )
                    ],
                )
            ],
            {"genConnectStatus_bit0": False, "genConnectStatus_bit1": False, "genConnectStatus_bit2": True},
            False,
        ),
        (
            [
                generate_class_instance(
                    Site,
                    seed=101,
                    aggregator_id=1,
                    site_ders=[
                        generate_class_instance(
                            SiteDER,
                            site_der_status=generate_class_instance(
                                SiteDERStatus, generator_connect_status=5, operational_mode_status=999
                            ),
                        )
                    ],
                )
            ],
            {"genConnectStatus_bit0": True, "genConnectStatus_bit1": True, "genConnectStatus_bit2": True},
            False,
        ),
        (
            [
                generate_class_instance(
                    Site,
                    seed=101,
                    aggregator_id=1,
                    site_ders=[
                        generate_class_instance(
                            SiteDER,
                            site_der_status=generate_class_instance(
                                SiteDERStatus, generator_connect_status=5, operational_mode_status=999
                            ),
                        )
                    ],
                )
            ],
            {"genConnectStatus_bit0": True, "genConnectStatus_bit1": False, "genConnectStatus_bit2": False},
            False,
        ),
        (
            [
                generate_class_instance(
                    Site,
                    seed=101,
                    aggregator_id=1,
                    site_ders=[
                        generate_class_instance(
                            SiteDER,
                            site_der_status=generate_class_instance(
                                SiteDERStatus, generator_connect_status=888, operational_mode_status=999
                            ),
                        )
                    ],
                )
            ],
            {"genConnectStatus": 999},
            False,
        ),
        (
            [
                generate_class_instance(
                    Site,
                    seed=101,
                    aggregator_id=1,
                    site_ders=[
                        generate_class_instance(
                            SiteDER,
                            site_der_status=generate_class_instance(
                                SiteDERStatus, generator_connect_status=888, operational_mode_status=999
                            ),
                        )
                    ],
                )
            ],
            {"genConnectStatus": 888, "operationalModeStatus": 999},
            True,
        ),
        (
            [
                generate_class_instance(
                    Site,
                    seed=101,
                    aggregator_id=1,
                    site_ders=[
                        generate_class_instance(
                            SiteDER,
                            site_der_status=generate_class_instance(
                                SiteDERStatus, generator_connect_status=888, operational_mode_status=999
                            ),
                        )
                    ],
                )
            ],
            {"genConnectStatus": 999, "operationalModeStatus": 999},
            False,
        ),
        (
            [
                generate_class_instance(
                    Site,
                    seed=101,
                    aggregator_id=1,
                    site_ders=[
                        generate_class_instance(
                            SiteDER,
                            site_der_status=generate_class_instance(
                                SiteDERStatus, generator_connect_status=888, operational_mode_status=999
                            ),
                        )
                    ],
                )
            ],
            {"genConnectStatus": 888, "operationalModeStatus": 888},
            False,
        ),
        (
            [
                generate_class_instance(
                    Site,
                    seed=101,
                    aggregator_id=1,
                    site_ders=[
                        generate_class_instance(SiteDER, site_der_setting=generate_class_instance(SiteDERSetting))
                    ],
                )
            ],
            {},
            False,
        ),  # Is setting DERSetting not DERStatus
        (
            [
                generate_class_instance(
                    Site,
                    seed=101,
                    aggregator_id=1,
                    site_ders=[generate_class_instance(SiteDER)],
                )
            ],
            {},
            False,
        ),
        (
            [
                generate_class_instance(
                    Site,
                    seed=101,
                    aggregator_id=1,
                )
            ],
            {},
            False,
        ),
        (
            [
                generate_class_instance(
                    Site,
                    seed=101,
                    aggregator_id=1,
                    site_ders=[
                        generate_class_instance(
                            SiteDER,
                            site_der_status=generate_class_instance(
                                SiteDERStatus, generator_connect_status=888, operational_mode_status=999, alarm_status=0
                            ),
                        )
                    ],
                )
            ],
            {"alarmStatus": 0},
            True,
        ),
        (
            [
                generate_class_instance(
                    Site,
                    seed=101,
                    aggregator_id=1,
                    site_ders=[
                        generate_class_instance(
                            SiteDER,
                            site_der_status=generate_class_instance(
                                SiteDERStatus, generator_connect_status=888, operational_mode_status=999, alarm_status=1
                            ),
                        )
                    ],
                )
            ],
            {"alarmStatus": 0},
            False,
        ),
        (
            [
                generate_class_instance(
                    Site,
                    seed=101,
                    aggregator_id=1,
                    site_ders=[
                        generate_class_instance(
                            SiteDER,
                            site_der_status=generate_class_instance(
                                SiteDERStatus, generator_connect_status=888, operational_mode_status=999, alarm_status=0
                            ),
                        )
                    ],
                )
            ],
            {"alarmStatus": 1},
            False,
        ),
        (
            [
                generate_class_instance(
                    Site,
                    seed=101,
                    aggregator_id=1,
                    site_ders=[
                        generate_class_instance(
                            SiteDER,
                            site_der_status=generate_class_instance(
                                SiteDERStatus, generator_connect_status=888, operational_mode_status=999, alarm_status=3
                            ),
                        )
                    ],
                )
            ],
            {"alarmStatus": 3},
            True,
        ),
    ],
)
@pytest.mark.anyio
async def test_check_der_status_contents(
    pg_base_config, existing_sites: list[Site], resolved_params: dict[str, Any], expected: bool
):
    async with generate_async_session(pg_base_config) as session:
        session.add_all(existing_sites)
        await session.commit()

    async with generate_async_session(pg_base_config) as session:
        result = await check_der_status_contents(session, resolved_params)
        assert_check_result(result, expected)


@pytest.mark.parametrize(
    "srt_ids, minimum_count, expected",
    [
        ([], None, True),
        ([], 0, True),
        ([], 3, False),
        ([1, 2, 3], 3, True),  # First SRT has 3 readings
        ([1, 2, 3], 4, False),
        ([1, 2, 3], 2, True),
        ([2, 3], 3, False),
        ([3], 3, False),
        ([1, 2], 2, True),
        ([1], 3, True),
        ([1], 4, False),
        ([99], 0, True),
        ([99], 1, False),
        ([3, 2, 99], 0, True),
        ([3, 2, 99], 2, True),
        ([3, 2, 99], 3, False),
    ],
)
@pytest.mark.anyio
async def test_do_check_readings_for_types(
    pg_base_config, srt_ids: list[int], minimum_count: int | None, expected: bool
):
    """Tests that do_check_readings_for_types can handle various queries against a static DB model"""
    async with generate_async_session(pg_base_config) as session:
        # Load 3 SiteReadingTypes, the first has 3 readings, the second has 2.
        site = generate_class_instance(Site, aggregator_id=1, site_id=1)
        srt1 = generate_class_instance(SiteReadingType, seed=101, site_reading_type_id=1, aggregator_id=1, site=site)
        srt2 = generate_class_instance(SiteReadingType, seed=202, site_reading_type_id=2, aggregator_id=1, site=site)
        srt3 = generate_class_instance(SiteReadingType, seed=303, site_reading_type_id=3, aggregator_id=1, site=site)

        session.add_all([site, srt1, srt2, srt3])
        session.add(generate_class_instance(SiteReading, seed=11, site_reading_type=srt1))
        session.add(generate_class_instance(SiteReading, seed=22, site_reading_type=srt1))
        session.add(generate_class_instance(SiteReading, seed=33, site_reading_type=srt1))
        session.add(generate_class_instance(SiteReading, seed=44, site_reading_type=srt2))
        session.add(generate_class_instance(SiteReading, seed=55, site_reading_type=srt2))

        await session.commit()

    faked_srts = [
        generate_class_instance(SiteReadingType, seed=srt_id, site_reading_type_id=srt_id) for srt_id in srt_ids
    ]

    async with generate_async_session(pg_base_config) as session:

        result = await do_check_readings_for_types(session, faked_srts, minimum_count)
        assert_check_result(result, expected)


@pytest.mark.parametrize(
    "srt_ids, expected",
    [
        ([], True),
        ([1], True),
        ([1, 2], False),  # srt 2 readings not-aligned
        ([1, 3], True),
        ([1, 2, 3], False),  # srt 2 readings not-aligned
        ([2, 3], False),  # srt 2 readings not-aligned
        ([3], True),
        ([99], True),
        ([1, 99], True),
        ([2, 99], False),  # srt 2 readings not-aligned
        ([3, 99], True),
    ],
)
@pytest.mark.anyio
async def test_do_check_readings_on_minute_boundary(pg_base_config, srt_ids: list[int], expected: bool):
    """Tests that do_check_readings_for_types can handle various queries against a static DB model"""
    async with generate_async_session(pg_base_config) as session:
        # Load 3 SiteReadingTypes, the first has 3 readings, the second has 2.
        site = generate_class_instance(Site, aggregator_id=1, site_id=1)
        srt1 = generate_class_instance(SiteReadingType, seed=101, site_reading_type_id=1, aggregator_id=1, site=site)
        srt2 = generate_class_instance(SiteReadingType, seed=202, site_reading_type_id=2, aggregator_id=1, site=site)
        srt3 = generate_class_instance(SiteReadingType, seed=303, site_reading_type_id=3, aggregator_id=1, site=site)

        session.add_all([site, srt1, srt2, srt3])
        session.add(
            generate_class_instance(
                SiteReading,
                seed=11,
                site_reading_type=srt1,
                time_period_start=datetime.fromisoformat("2011-11-04T00:05:00"),
            )
        )
        session.add(
            generate_class_instance(
                SiteReading,
                seed=22,
                site_reading_type=srt1,
                time_period_start=datetime.fromisoformat("2011-11-04T00:06:00"),
            )
        )
        session.add(
            generate_class_instance(
                SiteReading,
                seed=33,
                site_reading_type=srt1,
                time_period_start=datetime.fromisoformat("2011-11-04T00:07:00"),
            )
        )
        session.add(
            generate_class_instance(
                SiteReading,
                seed=44,
                site_reading_type=srt2,
                time_period_start=datetime.fromisoformat("2011-11-04T00:05:13"),
            )
        )
        session.add(
            generate_class_instance(
                SiteReading,
                seed=55,
                site_reading_type=srt2,
                time_period_start=datetime.fromisoformat("2011-11-04T00:06:23"),
            )
        )
        session.add(
            generate_class_instance(
                SiteReading,
                seed=66,
                site_reading_type=srt2,
                time_period_start=datetime.fromisoformat("2011-11-04T00:07:59"),
            )
        )
        session.add(
            generate_class_instance(
                SiteReading,
                seed=77,
                site_reading_type=srt3,
                time_period_start=datetime.fromisoformat("2012-12-05T01:55:00"),
            )
        )
        session.add(
            generate_class_instance(
                SiteReading,
                seed=88,
                site_reading_type=srt3,
                time_period_start=datetime.fromisoformat("2012-12-05T02:55:00"),
            )
        )
        session.add(
            generate_class_instance(
                SiteReading,
                seed=99,
                site_reading_type=srt3,
                time_period_start=datetime.fromisoformat("2012-12-05T03:55:00"),
            )
        )

        await session.commit()

    faked_srts = [
        generate_class_instance(SiteReadingType, seed=srt_id, site_reading_type_id=srt_id) for srt_id in srt_ids
    ]

    async with generate_async_session(pg_base_config) as session:
        result = await do_check_readings_on_minute_boundary(session, faked_srts)
        assert_check_result(result, expected)


@pytest.mark.parametrize(
    "mrid,pen,expected_result",
    [
        ("", 0, False),
        ("FF00000000", 0, True),
        ("FF0001E240", 123456, True),
        ("FF0001E241", 123456, False),  # off by 1
        ("FF0001E240", 123457, False),  # off by 1
        ("FFFFFFFFFF", 4294967295, True),  # the largest pen 2^32-1
    ],
)
def test_mrid_matches_pen(mrid: str, pen: int, expected_result: bool):
    assert mrid_matches_pen(pen=pen, mrid=mrid) == expected_result


@pytest.mark.parametrize(
    "mrid1,mrid2,group_mrid,pen,expected_result",
    [
        (None, None, None, 0, CheckResult(True, None)),
        (
            "110001E240",
            "220001E240",
            "330001E240",
            123456,
            CheckResult(
                True,
                "All MRIDS and group MRIDS for the site readings types match the supplied Private Enterprise Number (PEN).",  # noqa: E501
            ),
        ),
        (
            "1100000000",  # mrid doesn't match pen
            "220001E240",
            "330001E240",
            123456,
            CheckResult(
                False,
                "1/2 MRIDS do not match the supplied PEN.",
            ),
        ),
        (
            "1100000000",  # mrid doesn't match pen
            "2200000000",  # mrid doesn't match pen
            "330001E240",
            123456,
            CheckResult(
                False,
                "2/2 MRIDS do not match the supplied PEN.",
            ),
        ),
        (
            "110001E240",
            "220001E240",
            "3300000000",  # group mrid doesn't match pen
            123456,
            CheckResult(
                False,
                "2/2 group MRIDS do not match the supplied PEN.",
            ),
        ),
        (
            "1100000000",  # mrid doesn't match pen
            "2200000000",  # mrid doesn't match pen
            "3300000000",  # group mrid doesn't match pen
            123456,
            CheckResult(
                False,
                "2/2 group MRIDS do not match the supplied PEN. 2/2 MRIDS do not match the supplied PEN.",
            ),
        ),
    ],
)
@pytest.mark.anyio
async def test_do_check_reading_type_mrids_match_pen(
    mrid1: str | None, mrid2: str | None, group_mrid: str | None, pen: int, expected_result: CheckResult
):
    # Arrange
    site = generate_class_instance(Site, aggregator_id=1, site_id=1)
    srts = []
    if mrid1 is not None and group_mrid is not None:
        srt1 = generate_class_instance(
            SiteReadingType,
            seed=101,
            site_reading_type_id=1,
            aggregator_id=1,
            site=site,
            mrid=mrid1,
            group_mrid=group_mrid,
        )
        srts.append(srt1)
    if mrid2 is not None and group_mrid is not None:
        srt2 = generate_class_instance(
            SiteReadingType,
            seed=101,
            site_reading_type_id=1,
            aggregator_id=1,
            site=site,
            mrid=mrid2,
            group_mrid=group_mrid,
        )
        srts.append(srt2)

    # Act
    result = await do_check_reading_type_mrids_match_pen(site_reading_types=srts, pen=pen)

    # Assert
    assert result == expected_result


@pytest.mark.parametrize(
    "resolved_parameters, uom, reading_location, qualifier, kind, site_reading_types, pen, expected_min_count",
    [
        (
            {},
            UomType.REAL_POWER_WATT,
            ReadingLocation.SITE_READING,
            DataQualifierType.AVERAGE,
            KindType.POWER,
            [],
            0,
            None,
        ),
        (
            {},
            UomType.APPARENT_ENERGY_VAH,
            ReadingLocation.DEVICE_READING,
            DataQualifierType.MINIMUM,
            KindType.POWER,
            [
                generate_class_instance(SiteReadingType, seed=101, site_reading_type_id=1),
            ],
            64,
            None,
        ),
        (
            {"minimum_count": 123, "foo": 456},
            UomType.BRITISH_THERMAL_UNIT,
            ReadingLocation.DEVICE_READING,
            DataQualifierType.STANDARD,
            KindType.POWER,
            [
                generate_class_instance(SiteReadingType, seed=101, site_reading_type_id=4),
                generate_class_instance(SiteReadingType, seed=202, site_reading_type_id=2),
            ],
            888,
            123,
        ),
        (
            {"minimum_count": 0},
            UomType.FREQUENCY_HZ,
            ReadingLocation.SITE_READING,
            DataQualifierType.MAXIMUM,
            KindType.ENERGY,
            [
                generate_class_instance(SiteReadingType, seed=101, site_reading_type_id=2),
            ],
            0,
            0,
        ),
        (
            {"minimum_count": 1},
            UomType.REAL_ENERGY_WATT_HOURS,
            ReadingLocation.DEVICE_READING,
            DataQualifierType.NOT_APPLICABLE,
            KindType.ENERGY,
            [generate_class_instance(SiteReadingType, seed=303, site_reading_type_id=1)],
            1,
        ),
    ],
)
@mock.patch("cactus_runner.app.check.get_csip_aus_site_reading_types")
@mock.patch("cactus_runner.app.check.do_check_readings_for_types")
@mock.patch("cactus_runner.app.check.do_check_readings_on_minute_boundary")
@mock.patch("cactus_runner.app.check.do_check_reading_type_mrids_match_pen")
@pytest.mark.anyio
async def test_do_check_site_readings_and_params(
    mock_do_check_reading_type_mrids_match_pen: mock.MagicMock,
    mock_do_check_readings_on_minute_boundary: mock.MagicMock,
    mock_do_check_readings_for_types: mock.MagicMock,
    mock_get_csip_aus_site_reading_types: mock.MagicMock,
    resolved_parameters: dict[str, Any],
    uom: UomType,
    reading_location: ReadingLocation,
    qualifier: DataQualifierType,
    kind: KindType,
    site_reading_types: list[SiteReadingType],
    pen: int,
    expected_min_count: int | None,
):
    """Tests that do_check_site_readings_and_params does the basic logic it needs before offloading to
    do_check_readings_for_types"""
    # Arrange
    mock_session = create_mock_session()
    expected_result = generate_class_instance(CheckResult)
    mock_get_csip_aus_site_reading_types.return_value = site_reading_types
    mock_do_check_readings_for_types.return_value = expected_result
    mock_do_check_readings_on_minute_boundary.return_value = CheckResult(True, description=None)
    mock_do_check_reading_type_mrids_match_pen.return_value = CheckResult(True, description=None)

    # Act
    result = await do_check_site_readings_and_params(
<<<<<<< HEAD
        mock_session,
        resolved_parameters,
        uom,
        reading_location,
        qualifier,
        kind,
=======
        mock_session, resolved_parameters, pen, uom, reading_location, qualifier, kind
>>>>>>> 43b07594
    )

    # Assert
    assert_mock_session(mock_session)
    mock_get_csip_aus_site_reading_types.assert_called_once_with(mock_session, uom, reading_location, kind, qualifier)

    # If we have 0 SiteReadingTypes - instant failure, no need to run the reading checks
    if len(site_reading_types) != 0:
        assert result == expected_result
        mock_do_check_readings_for_types.assert_called_once_with(mock_session, site_reading_types, expected_min_count)
        mock_do_check_readings_on_minute_boundary.assert_called_once_with(mock_session, site_reading_types)
        mock_do_check_reading_type_mrids_match_pen.assert_called_once_with(site_reading_types, pen)
    else:
        assert_check_result(result, False)
        mock_do_check_readings_for_types.assert_not_called()


@pytest.mark.parametrize(
    "check, apply_function_name",
    [(Check(type=check_type, parameters={}), handler_fn) for check_type, handler_fn in CHECK_TYPE_TO_HANDLER.items()],
)
@pytest.mark.anyio
async def test_run_check(mocker, check: Check, apply_function_name: str):
    """This test is fully dynamic and pulls from CHECK_TYPE_TO_HANDLER to ensure every check type is tested
    and mocked."""

    # Arrange
    check_result = generate_class_instance(CheckResult)
    mock_run_check_function = mocker.patch(f"cactus_runner.app.check.{apply_function_name}")
    mock_run_check_function.return_value = check_result

    mock_session = create_mock_session()

    # Act
    actual = await run_check(check, generate_active_test_procedure_steps([], []), mock_session)

    # Assert
    assert actual is check_result
    mock_run_check_function.assert_called_once()
    assert_mock_session(mock_session)


@mock.patch("cactus_runner.app.check.do_check_site_readings_and_params")
@pytest.mark.anyio
async def test_check_readings_unique(mock_do_check_site_readings_and_params: mock.MagicMock):
    """There are a lot of "readings" type checks that all share a common utility. This test ensures that all pass down
    a unique set of parameters to make sure no obvious copy paste error has occurred"""

    reading_checks = [
        Check(type=check_type, parameters={})
        for check_type, _ in CHECK_TYPE_TO_HANDLER.items()
        if "reading" in check_type.lower()
    ]
    assert len(reading_checks) > 2, "Expected at least a few 'reading' style checks."

    # Arrange
    check_result = generate_class_instance(CheckResult)
    mock_do_check_site_readings_and_params.return_value = check_result
    mock_session = create_mock_session()

    # Act
    for check in reading_checks:
        actual = await run_check(check, generate_active_test_procedure_steps([], []), mock_session)
        assert actual is check_result

    # Assert
    assert mock_do_check_site_readings_and_params.call_count == len(reading_checks)
    assert len(set((a.args[2:] for a in mock_do_check_site_readings_and_params.call_args_list))) == len(
        reading_checks
    ), "Each call to do_check_site_readings_and_params should have unique params (ignoring session/resolved_params)"

    assert_mock_session(mock_session)


@pytest.mark.anyio
async def test_check_all_notifications_transmitted_no_logs(pg_base_config):
    """check_all_notifications_transmitted should fail if there are no logs"""
    async with generate_async_session(pg_base_config) as session:
        actual = await check_all_notifications_transmitted(session)
        assert_check_result(actual, False)


@pytest.mark.anyio
async def test_check_all_notifications_transmitted_success_logs(pg_base_config):
    """check_all_notifications_transmitted should succeed only all logs are OK"""

    # Fill up the DB with successes
    async with generate_async_session(pg_base_config) as session:
        for i in range(200, 299):
            session.add(
                generate_class_instance(
                    TransmitNotificationLog, seed=i, transmit_notification_log_id=None, http_status_code=i
                )
            )
        await session.commit()

    async with generate_async_session(pg_base_config) as session:
        actual = await check_all_notifications_transmitted(session)
        assert_check_result(actual, True)


@pytest.mark.anyio
async def test_check_subscription_contents_no_site(pg_base_config):
    """check_subscription_contents should fail if there is no active site"""

    resolved_params = {"subscribed_resource": "/edev/1/derp/2/derc"}

    async with generate_async_session(pg_base_config) as session:
        actual = await check_subscription_contents(resolved_params, session)
        assert_check_result(actual, False)


@pytest.mark.anyio
async def test_check_subscription_contents_no_matches(pg_base_config):
    """check_subscription_contents should fail if there is no matching subscription"""

    resolved_params = {"subscribed_resource": "/edev/1/derp/2/derc"}

    # Fill up the DB with subscriptions
    async with generate_async_session(pg_base_config) as session:
        agg1 = (await session.execute(select(Aggregator).where(Aggregator.aggregator_id == 1))).scalar_one()
        agg2 = Aggregator(aggregator_id=2, name="test2", changed_time=datetime(2022, 11, 22, tzinfo=timezone.utc))
        session.add(agg2)

        site1 = generate_class_instance(Site, seed=1001, site_id=1, aggregator_id=1)  # Active Site
        site2 = generate_class_instance(Site, seed=202, site_id=2, aggregator_id=1)
        session.add(site1)
        session.add(site2)
        await session.flush()

        # wrong site_id
        session.add(
            generate_class_instance(
                Subscription,
                seed=202,
                resource_type=SubscriptionResource.DYNAMIC_OPERATING_ENVELOPE,
                resource_id=2,
                aggregator=agg1,
                scoped_site=site2,
            )
        )

        # Wrong resource type
        session.add(
            generate_class_instance(
                Subscription,
                seed=303,
                resource_type=SubscriptionResource.READING,
                resource_id=2,
                aggregator=agg1,
                scoped_site=site1,
            )
        )

        # Wrong der program
        session.add(
            generate_class_instance(
                Subscription,
                seed=404,
                resource_type=SubscriptionResource.DYNAMIC_OPERATING_ENVELOPE,
                resource_id=99,
                aggregator=agg1,
                scoped_site=site1,
            )
        )

        # Wrong aggregator
        session.add(
            generate_class_instance(
                Subscription,
                seed=505,
                resource_type=SubscriptionResource.DYNAMIC_OPERATING_ENVELOPE,
                resource_id=2,
                aggregator=agg2,
                scoped_site=site1,
            )
        )

        await session.commit()

    async with generate_async_session(pg_base_config) as session:
        actual = await check_subscription_contents(resolved_params, session)
        assert_check_result(actual, False)


@pytest.mark.anyio
async def test_check_subscription_contents_success(pg_base_config):
    """check_subscription_contents should succeed if there is at least 1 matching subscription"""

    resolved_params = {"subscribed_resource": "/edev/1/derp/2/derc"}

    # Fill up the DB with subscriptions
    async with generate_async_session(pg_base_config) as session:
        agg1 = (await session.execute(select(Aggregator).where(Aggregator.aggregator_id == 1))).scalar_one()
        agg2 = Aggregator(aggregator_id=2, name="test2", changed_time=datetime(2022, 11, 22, tzinfo=timezone.utc))
        session.add(agg2)

        site1 = generate_class_instance(Site, seed=1001, site_id=1, aggregator_id=1)  # Active Site
        site2 = generate_class_instance(Site, seed=202, site_id=2, aggregator_id=1)
        session.add(site1)
        session.add(site2)
        await session.flush()

        # wrong site_id
        session.add(
            generate_class_instance(
                Subscription,
                seed=202,
                resource_type=SubscriptionResource.DYNAMIC_OPERATING_ENVELOPE,
                resource_id=2,
                aggregator=agg1,
                scoped_site=site2,
            )
        )

        # Wrong resource type
        session.add(
            generate_class_instance(
                Subscription,
                seed=303,
                resource_type=SubscriptionResource.READING,
                resource_id=2,
                aggregator=agg1,
                scoped_site=site1,
            )
        )

        # Wrong der program
        session.add(
            generate_class_instance(
                Subscription,
                seed=404,
                resource_type=SubscriptionResource.DYNAMIC_OPERATING_ENVELOPE,
                resource_id=99,
                aggregator=agg1,
                scoped_site=site1,
            )
        )

        # Wrong aggregator
        session.add(
            generate_class_instance(
                Subscription,
                seed=505,
                resource_type=SubscriptionResource.DYNAMIC_OPERATING_ENVELOPE,
                resource_id=2,
                aggregator=agg2,
                scoped_site=site1,
            )
        )

        # Will match
        session.add(
            generate_class_instance(
                Subscription,
                seed=606,
                resource_type=SubscriptionResource.DYNAMIC_OPERATING_ENVELOPE,
                resource_id=2,
                aggregator=agg1,
                scoped_site=site1,
            )
        )

        await session.commit()

    async with generate_async_session(pg_base_config) as session:
        subs = (await session.execute(select(Subscription))).scalars().all()
        print(subs)

    async with generate_async_session(pg_base_config) as session:
        actual = await check_subscription_contents(resolved_params, session)
        assert_check_result(actual, True)


@pytest.mark.parametrize("failure_code", [-1, 0, 199, 301, 404, 401, 500])
@pytest.mark.anyio
async def test_check_all_notifications_transmitted_failure_logs(pg_base_config, failure_code):
    """check_all_notifications_transmitted should fail if any logs are not success response"""

    # Fill up the DB with successes and one failure
    async with generate_async_session(pg_base_config) as session:
        for i in range(200, 210):
            session.add(
                generate_class_instance(
                    TransmitNotificationLog, seed=i, transmit_notification_log_id=None, http_status_code=i
                )
            )
        session.add(
            generate_class_instance(
                TransmitNotificationLog, seed=1, transmit_notification_log_id=None, http_status_code=failure_code
            )
        )
        await session.commit()

    async with generate_async_session(pg_base_config) as session:
        actual = await check_all_notifications_transmitted(session)
        assert_check_result(actual, False)


@pytest.mark.parametrize("input_val", [-1, {"a": 2}, 99999998, [1, 2, 3], "abc123"])
def test_response_type_to_string_bad_values(input_val):
    output = response_type_to_string(input_val)
    assert isinstance(output, str)
    assert len(output) > 0


def test_response_type_to_string_unique_values():
    all_values: list[str] = []
    for rt in ResponseType:
        output = response_type_to_string(rt)
        assert isinstance(output, str)
        assert len(output) > 0
        assert output == response_type_to_string(rt.value), "int or enum should be identical"

        all_values.append(output)

    assert len(all_values) > 1
    assert len(all_values) == len(set(all_values)), "All values should be unique"


@pytest.mark.anyio
async def test_check_response_contents_latest(pg_base_config):
    """check_response_contents should behave correctly when looking ONLY at the latest Response"""

    # Fill up the DB with responses
    async with generate_async_session(pg_base_config) as session:

        site_control_group = generate_class_instance(SiteControlGroup, seed=101)
        session.add(site_control_group)

        site1 = generate_class_instance(Site, seed=202, site_id=1, aggregator_id=1)
        session.add(site1)

        der_control_1 = generate_class_instance(
            DynamicOperatingEnvelope,
            seed=303,
            site=site1,
            site_control_group=site_control_group,
            calculation_log_id=None,
        )
        session.add(der_control_1)

        session.add(
            generate_class_instance(
                DynamicOperatingEnvelopeResponse,
                seed=505,
                response_type=ResponseType.EVENT_CANCELLED,
                created_time=datetime(2024, 11, 10, tzinfo=timezone.utc),
                site=site1,
                dynamic_operating_envelope=der_control_1,
            )
        )

        # This is the latest
        session.add(
            generate_class_instance(
                DynamicOperatingEnvelopeResponse,
                seed=606,
                response_type=ResponseType.EVENT_COMPLETED,
                created_time=datetime(2024, 11, 11, tzinfo=timezone.utc),
                site=site1,
                dynamic_operating_envelope=der_control_1,
            )
        )

        session.add(
            generate_class_instance(
                DynamicOperatingEnvelopeResponse,
                seed=707,
                response_type=ResponseType.EVENT_RECEIVED,
                created_time=datetime(2024, 11, 9, tzinfo=timezone.utc),
                site=site1,
                dynamic_operating_envelope=der_control_1,
            )
        )
        await session.commit()

    async with generate_async_session(pg_base_config) as session:
        # This will check that there is a latest
        assert_check_result(await check_response_contents({"latest": True}, session), True)

        # This will check that there is a latest and that the status matches the filter
        assert_check_result(
            await check_response_contents({"latest": True, "status": ResponseType.EVENT_COMPLETED.value}, session), True
        )

        # This will check that the filter on latest will fail if there is mismatch on the latest record
        assert_check_result(
            await check_response_contents({"latest": True, "status": ResponseType.EVENT_CANCELLED.value}, session),
            False,
        )


@pytest.mark.parametrize(
    "status, control_ids, response_status_values, expected",
    [
        (1, [], [], True),
        (1, [1], [], False),
        (1, [1], [(1, 2), (1, 1)], True),
        (3, [1], [(1, 2), (1, 1)], False),  # No items with response_status 3
        (None, [1], [(1, 2), (1, 1)], True),
        (1, [1, 2], [(1, 2), (1, 1)], False),  # Control 2 has no responses
        (1, [1, 2], [(1, 2), (1, 1), (2, 2)], False),  # Control 2 has no responses of type 2
        (2, [1, 2], [(1, 2), (1, 1), (2, 2)], True),
    ],
)
@pytest.mark.anyio
async def test_check_response_contents_all(
    pg_base_config,
    status: int | None,
    control_ids: list[int],
    response_status_values: list[tuple[int, int]],
    expected: bool,
):
    """check_response_contents should behave correctly when looking at all controls having responses

    response_status_values: tuple[control_id, response_status_type]"""

    # Fill up the DB with responses
    async with generate_async_session(pg_base_config) as session:

        site_control_group = generate_class_instance(SiteControlGroup, seed=101)
        session.add(site_control_group)

        site1 = generate_class_instance(Site, seed=202, site_id=1, aggregator_id=1)
        session.add(site1)

        control_by_id = {}
        for idx, control_id in enumerate(control_ids):
            control = generate_class_instance(
                DynamicOperatingEnvelope,
                seed=idx,
                site=site1,
                site_control_group=site_control_group,
                calculation_log_id=None,
                dynamic_operating_envelope_id=control_id,
            )
            control_by_id[control_id] = control
            session.add(control)

        for idx, t in enumerate(response_status_values):
            (response_control_id, response_status) = t
            session.add(
                generate_class_instance(
                    DynamicOperatingEnvelopeResponse,
                    seed=idx,
                    site=site1,
                    response_type=response_status,
                    dynamic_operating_envelope=control_by_id[response_control_id],
                )
            )
        await session.commit()

    async with generate_async_session(pg_base_config) as session:
        params = {"all": True}
        if status is not None:
            params["status"] = status
        assert_check_result(await check_response_contents(params, session), expected)


@pytest.mark.anyio
async def test_check_response_contents_any(pg_base_config):
    """check_response_contents should behave correctly when looking at ANY of the Responses"""

    # Fill up the DB with responses
    async with generate_async_session(pg_base_config) as session:

        site_control_group = generate_class_instance(SiteControlGroup, seed=101)
        session.add(site_control_group)

        site1 = generate_class_instance(Site, seed=202, site_id=1, aggregator_id=1)
        session.add(site1)

        der_control_1 = generate_class_instance(
            DynamicOperatingEnvelope,
            seed=303,
            site=site1,
            site_control_group=site_control_group,
            calculation_log_id=None,
        )
        session.add(der_control_1)

        session.add(
            generate_class_instance(
                DynamicOperatingEnvelopeResponse,
                seed=505,
                response_type=ResponseType.EVENT_CANCELLED,
                created_time=datetime(2024, 11, 10, tzinfo=timezone.utc),
                site=site1,
                dynamic_operating_envelope=der_control_1,
            )
        )

        session.add(
            generate_class_instance(
                DynamicOperatingEnvelopeResponse,
                seed=606,
                response_type=ResponseType.EVENT_COMPLETED,
                created_time=datetime(2024, 11, 11, tzinfo=timezone.utc),
                site=site1,
                dynamic_operating_envelope=der_control_1,
            )
        )

        session.add(
            generate_class_instance(
                DynamicOperatingEnvelopeResponse,
                seed=707,
                response_type=ResponseType.EVENT_RECEIVED,
                created_time=datetime(2024, 11, 9, tzinfo=timezone.utc),
                site=site1,
                dynamic_operating_envelope=der_control_1,
            )
        )
        await session.commit()

    async with generate_async_session(pg_base_config) as session:
        # This will check that there is any response
        assert_check_result(await check_response_contents({"latest": False}, session), True)
        assert_check_result(await check_response_contents({}, session), True)

        # Checks on existing values
        assert_check_result(
            await check_response_contents({"status": ResponseType.EVENT_COMPLETED.value}, session), True
        )
        assert_check_result(await check_response_contents({"status": ResponseType.EVENT_RECEIVED.value}, session), True)
        assert_check_result(
            await check_response_contents({"status": ResponseType.EVENT_CANCELLED.value}, session), True
        )

        # This will check that the filter will fail if a matching record cant be found
        assert_check_result(
            await check_response_contents({"latest": False, "status": ResponseType.CANNOT_BE_DISPLAYED.value}, session),
            False,
        )


@pytest.mark.anyio
async def test_check_response_contents_empty(pg_base_config):
    """check_response_contents should behave correctly when the DB is empty of responses"""

    async with generate_async_session(pg_base_config) as session:
        # This will check that there is any response
        assert_check_result(await check_response_contents({"latest": False}, session), False)
        assert_check_result(await check_response_contents({"latest": True}, session), False)
        assert_check_result(await check_response_contents({}, session), False)
        assert_check_result(
            await check_response_contents({"status": ResponseType.EVENT_COMPLETED.value}, session), False
        )
        assert_check_result(
            await check_response_contents({"latest": True, "status": ResponseType.EVENT_COMPLETED.value}, session),
            False,
        )


@pytest.mark.anyio
async def test_run_check_check_dne():
    """Trying to run a check that does not exist will raise an appropriate error"""

    # Arrange
    check = Check(type="this-check-does-not-exist", parameters={})
    mock_session = create_mock_session()

    # Act
    with pytest.raises(UnknownCheckError):
        await run_check(check, generate_active_test_procedure_steps([], []), mock_session)

    # Assert
    assert_mock_session(mock_session)


@pytest.mark.parametrize(
    "checks, run_check_results, expected",
    [
        (None, [], True),
        ([Check("1", {}), Check("2", {})], [True, True], True),
        ([Check("1", {}), Check("2", {})], [True, False], False),
        ([Check("1", {}), Check("2", {}), Check("3", {})], [True, True, False], False),
        ([Check("1", {}), Check("2", {}), Check("3", {})], [True, FailedCheckError, True], FailedCheckError),
        ([Check("1", {}), Check("2", {}), Check("3", {})], [True, UnknownCheckError, True], UnknownCheckError),
    ],
)
@mock.patch("cactus_runner.app.check.run_check")
@pytest.mark.anyio
async def test_first_failing_check(
    mock_run_check: mock.MagicMock,
    checks: list[Check] | None,
    run_check_results: list[bool | type[Exception]],
    expected: bool | type[Exception],
):
    """Tries to trip up first_failing_check under various combinations of pass/fail/exception"""

    # Arrange
    mock_session = create_mock_session()
    side_effects = []
    for r in run_check_results:
        if isinstance(r, type):
            side_effects.append(r)
        else:
            side_effects.append(CheckResult(r, None))
    mock_run_check.side_effect = side_effects

    # Act
    if isinstance(expected, type):
        with pytest.raises(expected):
            await first_failing_check(checks, generate_active_test_procedure_steps([], []), mock_session)
    else:
        first_failing_result = await first_failing_check(
            checks, generate_active_test_procedure_steps([], []), mock_session
        )

        if expected is True:
            assert first_failing_result is None
        else:
            assert isinstance(first_failing_result, CheckResult)
            assert expected is first_failing_result.passed

    # Assert
    assert_mock_session(mock_session)


@pytest.mark.parametrize(
    "checks, run_check_results, expected",
    [
        (None, [], True),
        ([Check("1", {}), Check("2", {})], [True, True], True),
        ([Check("1", {}), Check("2", {})], [True, False], False),
        ([Check("1", {}), Check("2", {}), Check("3", {})], [True, True, False], False),
        ([Check("1", {}), Check("2", {}), Check("3", {})], [True, FailedCheckError, True], FailedCheckError),
        ([Check("1", {}), Check("2", {}), Check("3", {})], [True, UnknownCheckError, True], UnknownCheckError),
    ],
)
@mock.patch("cactus_runner.app.check.run_check")
@pytest.mark.anyio
async def test_all_checks_passing(
    mock_run_check: mock.MagicMock,
    checks: list[Check] | None,
    run_check_results: list[bool | type[Exception]],
    expected: bool | type[Exception],
):
    """Tries to trip up all_checks_passing under various combinations of pass/fail/exception"""

    # Arrange
    mock_session = create_mock_session()
    side_effects = []
    for r in run_check_results:
        if isinstance(r, type):
            side_effects.append(r)
        else:
            side_effects.append(CheckResult(r, None))
    mock_run_check.side_effect = side_effects

    # Act
    if isinstance(expected, type):
        with pytest.raises(expected):
            await all_checks_passing(checks, generate_active_test_procedure_steps([], []), mock_session)
    else:
        all_checks_result = await all_checks_passing(checks, generate_active_test_procedure_steps([], []), mock_session)
        assert isinstance(all_checks_result, bool)
        assert all_checks_result == expected

    # Assert
    assert_mock_session(mock_session)


def test_params_der_settings_contents_model_has_correct_fields():
    """Ensures aliases for fields matches expected in the param definitions"""
    dscm = ParamsDERSettingsContents()

    assert sorted([f.alias for f in dscm.__pydantic_fields__.values()]) == sorted(
        [f for f in CHECK_PARAMETER_SCHEMA["der-settings-contents"]]
    )


def test_params_der_capability_contents_model_has_correct_fields():
    """Ensures aliases for fields matches expected in the param definitions"""
    dccm = ParamsDERCapabilityContents()

    assert sorted([f.alias for f in dccm.__pydantic_fields__.values()]) == sorted(
        [f for f in CHECK_PARAMETER_SCHEMA["der-capability-contents"]]
    )


@pytest.mark.parametrize(
    "timestamp_str, expected",
    [("2011-11-04T00:05:23", False), ("2011-11-04T00:05:00.001", False), ("2011-11-04T00:05:00", True)],
)
def test_timestamp_on_minute_boundary(timestamp_str: str, expected: bool):
    timestamp = datetime.fromisoformat(timestamp_str)

    assert timestamp_on_minute_boundary(timestamp) == expected


@pytest.mark.parametrize(
    "checkresults, expected",
    [
        ([CheckResult(True, "1")], CheckResult(True, "1")),
        ([CheckResult(False, "1")], CheckResult(False, "1")),
        (
            [CheckResult(True, "1"), CheckResult(True, "2"), CheckResult(True, "3")],
            CheckResult(True, "1\n2\n3"),
        ),  # all true
        (
            [CheckResult(False, "1"), CheckResult(False, "2"), CheckResult(False, "3")],
            CheckResult(False, "1\n2\n3"),
        ),  # all false
        ([CheckResult(True, "1"), CheckResult(False, "2"), CheckResult(True, "3")], CheckResult(False, "2")),
        ([CheckResult(True, "1"), CheckResult(False, "2"), CheckResult(False, "3")], CheckResult(False, "2\n3")),
        ([CheckResult(True, "1"), CheckResult(True, "2"), CheckResult(False, "3")], CheckResult(False, "3")),
    ],
)
def test_merge_check_results(checkresults: list[CheckResult], expected: CheckResult):
    assert merge_checks(checkresults) == expected<|MERGE_RESOLUTION|>--- conflicted
+++ resolved
@@ -1833,6 +1833,7 @@
             DataQualifierType.NOT_APPLICABLE,
             KindType.ENERGY,
             [generate_class_instance(SiteReadingType, seed=303, site_reading_type_id=1)],
+            666,
             1,
         ),
     ],
@@ -1868,16 +1869,7 @@
 
     # Act
     result = await do_check_site_readings_and_params(
-<<<<<<< HEAD
-        mock_session,
-        resolved_parameters,
-        uom,
-        reading_location,
-        qualifier,
-        kind,
-=======
         mock_session, resolved_parameters, pen, uom, reading_location, qualifier, kind
->>>>>>> 43b07594
     )
 
     # Assert
@@ -2332,7 +2324,7 @@
         await session.commit()
 
     async with generate_async_session(pg_base_config) as session:
-        params = {"all": True}
+        params: dict[str, Any] = {"all": True}
         if status is not None:
             params["status"] = status
         assert_check_result(await check_response_contents(params, session), expected)
@@ -2472,7 +2464,7 @@
 
     # Arrange
     mock_session = create_mock_session()
-    side_effects = []
+    side_effects: list[bool | type[Exception] | CheckResult] = []
     for r in run_check_results:
         if isinstance(r, type):
             side_effects.append(r)
@@ -2522,7 +2514,7 @@
 
     # Arrange
     mock_session = create_mock_session()
-    side_effects = []
+    side_effects: list[bool | type[Exception] | CheckResult] = []
     for r in run_check_results:
         if isinstance(r, type):
             side_effects.append(r)
