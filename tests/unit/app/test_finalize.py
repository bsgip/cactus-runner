--- conflicted
+++ resolved
@@ -55,15 +55,6 @@
 def test_get_zip_contents_raises_databasedumperror(mocker):
 
     mocker.patch.object(finalize.shutil, "copyfile")  # prevent logfile copying
-<<<<<<< HEAD
-    mock_get_postgres_dsn = mocker.patch(
-        "cactus_runner.app.finalize.get_postgres_dsn"
-    )  # Need to mock this out incase previous
-    mock_get_postgres_dsn.side_effect = DatabaseNotInitialisedError()
-=======
-    mocker.patch("cactus_runner.app.database.CURRENT_CONNECTION", None)  # Need to mock this out incase previous
->>>>>>> f7282e67
-    # test initialises DB.
 
     with pytest.raises(finalize.DatabaseDumpError):
         finalize.get_zip_contents(json_status_summary="", runner_logfile="", envoy_logfile="")
